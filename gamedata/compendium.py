--- conflicted
+++ resolved
@@ -60,12 +60,8 @@
         self.rule_references = []
 
         # lookup helpers
-<<<<<<< HEAD
         self._entity_lookup = {}
-=======
-        self._entitlement_lookup = {}
         self._book_lookup = {}
->>>>>>> 0ff6b568
 
         self._base_path = os.path.relpath('res')
 
@@ -127,12 +123,8 @@
 
     # noinspection DuplicatedCode
     def load_common(self):
-<<<<<<< HEAD
         self._entity_lookup = {}
-=======
-        self._entitlement_lookup = {}
         self._book_lookup = {}
->>>>>>> 0ff6b568
 
         def deserialize_and_register_lookups(cls, data_source, **kwargs):
             out = []

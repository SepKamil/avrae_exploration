from utils import config

# datadog - if DD_SERVICE not set, don't do any tracing/patching
# patches all happen before any imports
if config.DD_SERVICE is not None:
    from utils import datadog

    datadog.do_patches()
    datadog.start_profiler()

import asyncio
import faulthandler
import logging
import random
import sys
import time
import traceback

import aioredis
import d20
import discord
import motor.motor_asyncio
import psutil
import sentry_sdk
from aiohttp import ClientOSError, ClientResponseError
from discord.errors import Forbidden, HTTPException, InvalidArgument, NotFound
from discord.ext import commands
from discord.ext.commands.errors import CommandInvokeError

from aliasing.errors import CollectableRequiresLicenses, EvaluationError
from aliasing.helpers import handle_alias_exception, handle_alias_required_licenses, handle_aliases
from cogs5e.models.errors import AvraeException, RequiresLicense
from ddb import BeyondClient, BeyondClientBase
from ddb.gamelog import GameLogClient
from gamedata.compendium import compendium
from gamedata.lookuputils import handle_required_license
from utils import clustering, config, context
from utils.aldclient import AsyncLaunchDarklyClient
from utils.help import help_command
from utils.redisIO import RedisIO

# -----COGS-----
COGS = (
    "cogs5e.dice",
    "cogs5e.charGen",
    "cogs5e.homebrew",
    "cogs5e.lookup",
    "cogs5e.pbpUtils",
    "cogs5e.gametrack",
    "cogs5e.initiative",
    "cogs5e.sheetManager",
    "cogs5e.gamelog",
    "cogsmisc.customization",
    "cogsmisc.core",
    "cogsmisc.publicity",
    "cogsmisc.stats",
    "cogsmisc.repl",
    "cogsmisc.adminUtils",
    "cogsmisc.tutorials",
)


async def get_prefix(the_bot, message):
    if not message.guild:
        return commands.when_mentioned_or(config.DEFAULT_PREFIX)(the_bot, message)
    gp = await the_bot.get_guild_prefix(message.guild)
    return commands.when_mentioned_or(gp)(the_bot, message)


class Avrae(commands.AutoShardedBot):
    def __init__(self, prefix, description=None, **options):
        super().__init__(
            prefix,
            help_command=help_command,
            description=description,
            test_guilds=config.COMMAND_TEST_GUILD_IDS,
            sync_commands=False,
            sync_commands_debug=config.TESTING,
            **options,
        )
        self.state = "init"

        # dbs
        self.mclient = motor.motor_asyncio.AsyncIOMotorClient(config.MONGO_URL)
        self.mdb = self.mclient[config.MONGODB_DB_NAME]
        self.rdb = self.loop.run_until_complete(self.setup_rdb())

        # misc caches
        self.prefixes = dict()
        self.muted = set()
        self.cluster_id = 0

        # launch concurrency
        self.launch_max_concurrency = 1

        # sentry
        if config.SENTRY_DSN is not None:
            release = None
            if config.GIT_COMMIT_SHA:
                release = f"avrae-bot@{config.GIT_COMMIT_SHA}"
            sentry_sdk.init(dsn=config.SENTRY_DSN, environment=config.ENVIRONMENT.title(), release=release)

        # ddb entitlements
        if config.TESTING and config.DDB_AUTH_SERVICE_URL is None:
            self.ddb = BeyondClientBase()
        else:
            self.ddb = BeyondClient(self.loop)

        # launchdarkly
        self.ldclient = AsyncLaunchDarklyClient(self.loop, sdk_key=config.LAUNCHDARKLY_SDK_KEY)

        # ddb game log
        self.glclient = GameLogClient(self)
        self.glclient.init()

    async def setup_rdb(self):
        return RedisIO(await aioredis.create_redis_pool(config.REDIS_URL, db=config.REDIS_DB_NUM))

    async def get_guild_prefix(self, guild: discord.Guild) -> str:
        guild_id = str(guild.id)
        if guild_id in self.prefixes:
            return self.prefixes.get(guild_id, config.DEFAULT_PREFIX)
        # load from db and cache
        gp_obj = await self.mdb.prefixes.find_one({"guild_id": guild_id})
        if gp_obj is None:
            gp = config.DEFAULT_PREFIX
        else:
            gp = gp_obj.get("prefix", config.DEFAULT_PREFIX)
        self.prefixes[guild_id] = gp
        return gp

    @property
    def is_cluster_0(self):
        if self.cluster_id is None:  # we're not running in clustered mode anyway
            return True
        return self.cluster_id == 0

    @staticmethod
    def log_exception(exception=None, ctx: context.AvraeContext = None):
        if config.SENTRY_DSN is None:
            return

        with sentry_sdk.push_scope() as scope:
            if ctx:
                # noinspection PyDunderSlots,PyUnresolvedReferences
                # for some reason pycharm doesn't pick up the attribute setter here
                scope.user = {"id": ctx.author.id, "username": str(ctx.author)}
                scope.set_tag("message.content", ctx.message.content)
                scope.set_tag("is_private_message", ctx.guild is None)
                scope.set_tag("channel.id", ctx.channel.id)
                scope.set_tag("channel.name", str(ctx.channel))
                if ctx.guild is not None:
                    scope.set_tag("guild.id", ctx.guild.id)
                    scope.set_tag("guild.name", str(ctx.guild))
            sentry_sdk.capture_exception(exception)

    async def launch_shards(self):
        # set up my shard_ids
        async with clustering.coordination_lock(self.rdb):
            await clustering.coordinate_shards(self)
            log.info(f"I am cluster {self.cluster_id}.")
            if self.shard_ids is not None:
                log.info(f"Launching {len(self.shard_ids)} shards! ({self.shard_ids})")

        # if we are cluster 0, we are responsible for handling application command sync
        if self.is_cluster_0:
            self._sync_commands = True

        # release lock and launch
        await super().launch_shards()
        log.info(f"Launched {len(self.shards)} shards!")

        if self.is_cluster_0:
            await self.rdb.incr("build_num")

    async def before_identify_hook(self, shard_id, *, initial=False):
        bucket_id = shard_id % self.launch_max_concurrency
        # dummy call to initialize monitoring - see note on returning 0.0 at
        # https://psutil.readthedocs.io/en/latest/index.html#psutil.cpu_percent
        psutil.cpu_percent()

        async def pre_lock_check(first=False):
            """
            Before attempting a lock, CPU utilization should be <75% to prevent a huge spike in CPU when connecting
            up to 16 shards at once. This also allows multiple clusters to startup concurrently.
            """
            if not first:
                await asyncio.sleep(0.2)
            wait_start = time.monotonic()
            while psutil.cpu_percent() > 75:
                t = random.uniform(5, 15)
                log.info(f"[C{self.cluster_id}] CPU usage is high, waiting {t:.2f}s!")
                await asyncio.sleep(t)
                if time.monotonic() - wait_start > 300:  # liveness: wait no more than 5 minutes
                    break

        # wait until the bucket is available and try to acquire the lock
        await clustering.wait_bucket_available(shard_id, bucket_id, self.rdb, pre_lock_hook=pre_lock_check)

    async def get_context(self, *args, **kwargs) -> context.AvraeContext:
        return await super().get_context(*args, cls=context.AvraeContext, **kwargs)

    async def close(self):
        # note: when closing the bot 2 errors are emitted:
        #
        # ERROR:asyncio: An open stream object is being garbage collected; call "stream.close()" explicitly.
        # ERROR:asyncio: An open stream object is being garbage collected; call "stream.close()" explicitly.
        #
        # These are caused by aioredis streams being GC'ed when discord.py cancels the tasks that create them
        # (because of course d.py decides it wants to cancel *all* tasks on its loop...)
        await super().close()
        await self.ddb.close()
        await self.rdb.close()
        await self.glclient.close()
        self.mclient.close()
        self.ldclient.close()


desc = (
    "Play D&D over Discord! Featuring advanced dice, initiative tracking, D&D Beyond integration, and more, you'll "
    "never need another D&D bot.\n"
    "View the full list of commands [here](https://avrae.io/commands)!\n"
    "Invite Avrae to your server [here](https://invite.avrae.io)!\n"
    "Join the official development server [here](https://support.avrae.io)!\n"
    "[Privacy Policy](https://www.fandom.com/privacy-policy) | [Terms of Use](https://www.fandom.com/terms-of-use)"
)
intents = discord.Intents(
    guilds=True,
    members=True,
    messages=True,
    reactions=True,
    bans=False,
    emojis=False,
    integrations=False,
    webhooks=False,
    invites=False,
    voice_states=False,
    presences=False,
    typing=False,
)  # https://discord.com/developers/docs/topics/gateway#gateway-intents
bot = Avrae(
    prefix=get_prefix,
    description=desc,
    pm_help=True,
    testing=config.TESTING,
    activity=discord.Game(name=f"D&D 5e | {config.DEFAULT_PREFIX}help"),
    allowed_mentions=discord.AllowedMentions.none(),
    intents=intents,
    chunk_guilds_at_startup=False,
)

<<<<<<< HEAD
if config.DD_SERVICE is None:
    # the datadog setup configures the logging its own way, so we don't set it up here so there's no duplicates
    log_formatter = logging.Formatter('%(levelname)s:%(name)s: %(message)s')
    handler = logging.StreamHandler(sys.stdout)
    handler.setFormatter(log_formatter)
    logger = logging.getLogger()
    logger.setLevel(logging.INFO)
    logger.addHandler(handler)
log = logging.getLogger('bot')
=======
log_formatter = logging.Formatter("%(levelname)s:%(name)s: %(message)s")
handler = logging.StreamHandler(sys.stdout)
handler.setFormatter(log_formatter)
logger = logging.getLogger()
logger.setLevel(logging.INFO)
logger.addHandler(handler)
log = logging.getLogger("bot")
>>>>>>> 680c4740


@bot.event
async def on_ready():
    log.info("Logged in as")
    log.info(bot.user.name)
    log.info(bot.user.id)
    log.info("------")


@bot.event
async def on_resumed():
    log.info("resumed.")


@bot.event
async def on_command_error(ctx, error):
    if isinstance(error, commands.CommandNotFound):
        return

    elif isinstance(error, AvraeException):
        return await ctx.send(str(error))

    elif isinstance(error, (commands.UserInputError, commands.NoPrivateMessage, ValueError)):
        return await ctx.send(
            f"Error: {str(error)}\nUse `{ctx.prefix}help " + ctx.command.qualified_name + "` for help."
        )

    elif isinstance(error, commands.CheckFailure):
        msg = str(error) or "You are not allowed to run this command."
        return await ctx.send(f"Error: {msg}")

    elif isinstance(error, commands.CommandOnCooldown):
        return await ctx.send("This command is on cooldown for {:.1f} seconds.".format(error.retry_after))

    elif isinstance(error, commands.MaxConcurrencyReached):
        return await ctx.send(str(error))

    elif isinstance(error, CommandInvokeError):
        original = error.original
        if isinstance(original, EvaluationError):  # PM an alias author tiny traceback
            return await handle_alias_exception(ctx, original)

        elif isinstance(original, RequiresLicense):
            return await handle_required_license(ctx, original)

        elif isinstance(original, CollectableRequiresLicenses):
            return await handle_alias_required_licenses(ctx, original)

        elif isinstance(original, AvraeException):
            return await ctx.send(str(original))

        elif isinstance(original, d20.RollError):
            return await ctx.send(f"Error in roll: {original}")

        elif isinstance(original, Forbidden):
            try:
                return await ctx.author.send(
                    f"Error: I am missing permissions to run this command. "
                    f"Please make sure I have permission to send messages to <#{ctx.channel.id}>."
                )
            except HTTPException:
                try:
                    return await ctx.send(f"Error: I cannot send messages to this user.")
                except HTTPException:
                    return

        elif isinstance(original, NotFound):
            return await ctx.send("Error: I tried to edit or delete a message that no longer exists.")

        elif isinstance(original, (ClientResponseError, InvalidArgument, asyncio.TimeoutError, ClientOSError)):
            return await ctx.send("Error in Discord API. Please try again.")

        elif isinstance(original, HTTPException):
            if original.response.status == 400:
                return await ctx.send(f"Error: Message is too long, malformed, or empty.\n{original.text}")
            elif 499 < original.response.status < 600:
                return await ctx.send("Error: Internal server error on Discord's end. Please try again.")

    # send error to sentry.io
    if isinstance(error, CommandInvokeError):
        bot.log_exception(error.original, ctx)
    else:
        bot.log_exception(error, ctx)

    await ctx.send(
        f"Error: {str(error)}\nUh oh, that wasn't supposed to happen! "
        f"Please join <https://support.avrae.io> and let us know about the error!"
    )

    log.warning("Error caused by message: `{}`".format(ctx.message.content))
    for line in traceback.format_exception(type(error), error, error.__traceback__):
        log.warning(line)


@bot.event
async def on_message(message):
    if message.author.id in bot.muted:
        return

    # we override the default command processing to handle aliases
    if message.author.bot:
        return

    ctx = await bot.get_context(message)
    if ctx.valid:  # builtins first
        await bot.invoke(ctx)
    elif ctx.invoked_with:  # then aliases if there is some word (and not just the prefix)
        await handle_aliases(ctx)


@bot.event
async def on_command(ctx):
    try:
        log.debug(
            "cmd: chan {0.message.channel} ({0.message.channel.id}), serv {0.message.guild} ({0.message.guild.id}), "
            "auth {0.message.author} ({0.message.author.id}): {0.message.content}".format(ctx)
        )
    except AttributeError:
        log.debug("Command in PM with {0.message.author} ({0.message.author.id}): {0.message.content}".format(ctx))


for cog in COGS:
    bot.load_extension(cog)

if __name__ == "__main__":
    faulthandler.enable()  # assumes we log errors to stderr, traces segfaults
    bot.state = "run"
    bot.loop.create_task(compendium.reload_task(bot.mdb))
    bot.run(config.TOKEN)<|MERGE_RESOLUTION|>--- conflicted
+++ resolved
@@ -249,25 +249,15 @@
     chunk_guilds_at_startup=False,
 )
 
-<<<<<<< HEAD
 if config.DD_SERVICE is None:
     # the datadog setup configures the logging its own way, so we don't set it up here so there's no duplicates
-    log_formatter = logging.Formatter('%(levelname)s:%(name)s: %(message)s')
+    log_formatter = logging.Formatter("%(levelname)s:%(name)s: %(message)s")
     handler = logging.StreamHandler(sys.stdout)
     handler.setFormatter(log_formatter)
     logger = logging.getLogger()
     logger.setLevel(logging.INFO)
     logger.addHandler(handler)
-log = logging.getLogger('bot')
-=======
-log_formatter = logging.Formatter("%(levelname)s:%(name)s: %(message)s")
-handler = logging.StreamHandler(sys.stdout)
-handler.setFormatter(log_formatter)
-logger = logging.getLogger()
-logger.setLevel(logging.INFO)
-logger.addHandler(handler)
 log = logging.getLogger("bot")
->>>>>>> 680c4740
 
 
 @bot.event

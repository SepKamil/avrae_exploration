"""
Created on Jan 19, 2017

@author: andrew
"""
import asyncio
<<<<<<< HEAD
import itertools
import json
=======
>>>>>>> 072924a3
import logging
import time
import traceback

import discord
import yaml
from discord.ext import commands
from discord.ext.commands.cooldowns import BucketType

from aliasing import helpers
from cogs5e.models import embeds
from cogs5e.models.character import Character
from cogs5e.models.errors import ExternalImportError
from cogs5e.models.sheet.attack import Attack, AttackList
from cogs5e.sheets.beyond import BeyondSheetParser, DDB_URL_RE
from cogs5e.sheets.dicecloud import DICECLOUD_URL_RE, DicecloudParser
from cogs5e.sheets.gsheet import GoogleSheet, extract_gsheet_id_from_url
from cogs5e.utils import actionutils, checkutils, targetutils
from cogs5e.utils.help_constants import *
from ddb.gamelog import CampaignLink
from ddb.gamelog.errors import NoCampaignLink
from utils import img
from utils.argparser import argparse
from utils.constants import SKILL_NAMES
from utils.functions import confirm, get_positivity, list_get, search_and_select, try_delete
from utils.user_settings import CSetting

log = logging.getLogger(__name__)

CHARACTER_SETTINGS = {
    "color": CSetting("color", "hex", default="random", display_func=lambda val: f"#{val:06X}", min_=0,
                      max_=0xffffff),
    "criton": CSetting("criton", "number", description="crit range", default=20,
                       display_func=lambda val: f"{val}-20", min_=1, max_=20),
    "reroll": CSetting("reroll", "number", min_=1, max_=20),
    "srslots": CSetting("srslots", "boolean", description="short rest slots", default='disabled',
                        display_func=lambda val: 'enabled' if val else 'disabled'),
    "embedimage": CSetting("embedimage", "boolean", description="embed image", default='disabled',
                           display_func=lambda val: 'enabled' if val else 'disabled'),
    "critdice": CSetting("critdice", "number", description="extra crit dice", default=0),
    "talent": CSetting("talent", "boolean", description="reliable talent", default='disabled',
                       display_func=lambda val: 'enabled' if val else 'disabled')
}


class SheetManager(commands.Cog):
    """
    Commands to load a character sheet into Avrae, and supporting commands to modify the character, as well as basic macros.
    """

    def __init__(self, bot):
        self.bot = bot

    @staticmethod
    async def new_arg_stuff(args, ctx, character):
        args = await helpers.parse_snippets(args, ctx)
        args = await helpers.parse_with_character(ctx, character, args)
        args = argparse(args)
        return args

    @commands.group(aliases=['a', 'attack'], invoke_without_command=True, help=f"""
    Performs an action (attack or ability) for the current active character.
    __**Valid Arguments**__
    {VALID_AUTOMATION_ARGS}
    """)
    async def action(self, ctx, atk_name=None, *, args: str = ''):
        if atk_name is None:
            return await self.action_list(ctx)

        char: Character = await Character.from_ctx(ctx)
        args = await self.new_arg_stuff(args, ctx, char)
        hide = args.last('h', type_=bool)
        embed = embeds.EmbedWithCharacter(char, name=False, image=not hide)

        caster, targets, combat = await targetutils.maybe_combat(ctx, char, args)
        # we select from caster attacks b/c a combat effect could add some
        attack_or_action = await search_and_select(
            ctx, list(itertools.chain(caster.attacks, char.actions)), atk_name, lambda a: a.name)

        if isinstance(attack_or_action, Attack):
            result = await actionutils.run_attack(ctx, embed, args, caster, attack_or_action, targets, combat)
        else:
            result = await actionutils.run_action(ctx, embed, args, caster, attack_or_action, targets, combat)

        await ctx.send(embed=embed)
        await try_delete(ctx.message)
        if (gamelog := self.bot.get_cog('GameLog')) and result is not None:
            await gamelog.send_automation(ctx, char, attack_or_action.name, result)

    @action.command(name="list")
    async def action_list(self, ctx, *args):
        """
        Lists the active character's actions.
        __Valid Arguments__
        -v - Verbose: Displays each action's character sheet description rather than the effect summary.
        attacks - Only displays the available attacks.
        actions - Only displays the available actions.
        bonus - Only displays the available bonus actions.
        reactions - Only displays the available reactions.
        other - Only displays the available actions that have another activation time.
        """
        char: Character = await Character.from_ctx(ctx)
        embed = embeds.EmbedWithCharacter(char, name=False)
        embed.title = f"{char.name}'s Actions"

        await actionutils.send_action_list(
            ctx, caster=char, attacks=char.attacks, actions=char.actions, embed=embed, args=args)

    # ---- attack management commands ----
    @action.command(name="add", aliases=['create'])
    async def attack_add(self, ctx, name, *args):
        """
        Adds an attack to the active character.
        __Valid Arguments__
        -d <damage> - How much damage the attack should do.
        -b <to-hit> - The to-hit bonus of the attack.
        -desc <description> - A description of the attack.
        -verb <verb> - The verb to use for this attack. (e.g. "Padellis <verb> a dagger!")
        proper - This attack's name is a proper noun.
        -criton <#> - This attack crits on a number other than a natural 20.
        -phrase <text> - Some flavor text to add to each attack with this attack.
        -thumb <image url> - The attack's image.
        -c <extra crit damage> - How much extra damage (beyond doubling dice) this attack does on a crit.
        """
        character: Character = await Character.from_ctx(ctx)
        parsed = argparse(args)

        attack = Attack.new(name, bonus_calc=parsed.join('b', '+'),
                            damage_calc=parsed.join('d', '+'), details=parsed.join('desc', '\n'),
                            verb=parsed.last('verb'), proper=parsed.last('proper', False, bool),
                            criton=parsed.last('criton', type_=int), phrase=parsed.join('phrase', '\n'),
                            thumb=parsed.last('thumb'), extra_crit_damage=parsed.last('c'))

        conflict = next((a for a in character.overrides.attacks if a.name.lower() == attack.name.lower()), None)
        if conflict:
            if await confirm(ctx, "This will overwrite an attack with the same name. Continue?"):
                character.overrides.attacks.remove(conflict)
            else:
                return await ctx.send("Okay, aborting.")
        character.overrides.attacks.append(attack)
        await character.commit(ctx)

        out = f"Created attack {attack.name}!"
        if conflict:
            out += f" Removed a duplicate attack."
        await ctx.send(out)

<<<<<<< HEAD
    @action.command(name="import")
    async def attack_import(self, ctx, *, data):
=======
    @attack.command(name="import")
    async def attack_import(self, ctx, *, data: str):
>>>>>>> 072924a3
        """
        Imports an attack from JSON or YAML exported from the Avrae Dashboard.
        """
        # strip any code blocks
        if data.startswith(('```\n', '```json\n', '```yaml\n', '```yml\n', '```py\n')) and data.endswith('```'):
            data = '\n'.join(data.split('\n')[1:]).rstrip('`\n')

        character: Character = await Character.from_ctx(ctx)

        try:
            attack_json = yaml.safe_load(data)
        except yaml.YAMLError:
            return await ctx.send("This is not a valid attack.")

        if not isinstance(attack_json, list):
            attack_json = [attack_json]

        try:
            attacks = AttackList.from_dict(attack_json)
        except:
            return await ctx.send("This is not a valid attack.")

        conflicts = [a for a in character.overrides.attacks if a.name.lower() in [new.name.lower() for new in attacks]]
        if conflicts:
            if await confirm(ctx, f"This will overwrite {len(conflicts)} attacks with the same name "
                                  f"({', '.join(c.name for c in conflicts)}). Continue?"):
                for conflict in conflicts:
                    character.overrides.attacks.remove(conflict)
            else:
                return await ctx.send("Okay, aborting.")

        character.overrides.attacks.extend(attacks)
        await character.commit(ctx)

        out = f"Imported {len(attacks)} attacks:\n{attacks.build_str(character)}"
        await ctx.send(out)

    @action.command(name="delete", aliases=['remove'])
    async def attack_delete(self, ctx, name):
        """
        Deletes an attack override.
        """
        character: Character = await Character.from_ctx(ctx)
        attack = await search_and_select(ctx, character.overrides.attacks, name, lambda a: a.name)
        if not (await confirm(ctx, f"Are you sure you want to delete {attack.name}?")):
            return await ctx.send("Okay, aborting delete.")
        character.overrides.attacks.remove(attack)
        await character.commit(ctx)
        await ctx.send(f"Okay, deleted attack {attack.name}.")

    @commands.command(aliases=['s'], help=f"""
    Rolls a save for your current active character.
    {VALID_SAVE_ARGS}
    """)
    async def save(self, ctx, skill, *args):
        if skill == 'death':
            ds_cmd = self.bot.get_command('game deathsave')
            if ds_cmd is None:
                return await ctx.send("Error: GameTrack cog not loaded.")
            return await ctx.invoke(ds_cmd, *args)

        char: Character = await Character.from_ctx(ctx)

        args = await self.new_arg_stuff(args, ctx, char)

        hide = args.last('h', type_=bool)

        embed = embeds.EmbedWithCharacter(char, name=False, image=not hide)

        checkutils.update_csetting_args(char, args)
        caster, _, _ = await targetutils.maybe_combat(ctx, char, args)

        result = checkutils.run_save(skill, caster, args, embed)

        # send
        await ctx.send(embed=embed)
        await try_delete(ctx.message)
        if gamelog := self.bot.get_cog('GameLog'):
            await gamelog.send_save(ctx, char, result.skill_name, result.rolls)

    @commands.command(aliases=['c'], help=f"""
    Rolls a check for your current active character.
    {VALID_CHECK_ARGS}
    """)
    async def check(self, ctx, check, *args):
        char: Character = await Character.from_ctx(ctx)
        skill_key = await search_and_select(ctx, SKILL_NAMES, check, lambda s: s)
        args = await self.new_arg_stuff(args, ctx, char)

        hide = args.last('h', type_=bool)

        embed = embeds.EmbedWithCharacter(char, name=False, image=not hide)
        skill = char.skills[skill_key]

        checkutils.update_csetting_args(char, args, skill)
        caster, _, _ = await targetutils.maybe_combat(ctx, char, args)

        result = checkutils.run_check(skill_key, caster, args, embed)

        await ctx.send(embed=embed)
        await try_delete(ctx.message)
        if gamelog := self.bot.get_cog('GameLog'):
            await gamelog.send_check(ctx, char, result.skill_name, result.rolls)

    @commands.group(invoke_without_command=True)
    async def desc(self, ctx):
        """Prints or edits a description of your currently active character."""
        char: Character = await Character.from_ctx(ctx)

        desc = char.description
        if not desc:
            desc = 'No description available.'

        if len(desc) > 2048:
            desc = desc[:2044] + '...'
        elif len(desc) < 2:
            desc = 'No description available.'

        embed = embeds.EmbedWithCharacter(char, name=False)
        embed.title = char.name
        embed.description = desc

        await ctx.send(embed=embed)
        await try_delete(ctx.message)

    @desc.command(name='update', aliases=['edit'])
    async def edit_desc(self, ctx, *, desc):
        """Updates the character description."""
        char: Character = await Character.from_ctx(ctx)
        char.overrides.desc = desc
        await char.commit(ctx)
        await ctx.send("Description updated!")

    @desc.command(name='remove', aliases=['delete'])
    async def remove_desc(self, ctx):
        """Removes the character description, returning to the default."""
        char: Character = await Character.from_ctx(ctx)
        char.overrides.desc = None
        await char.commit(ctx)
        await ctx.send(f"Description override removed!")

    @commands.group(invoke_without_command=True)
    async def portrait(self, ctx):
        """Shows or edits the image of your currently active character."""
        char: Character = await Character.from_ctx(ctx)

        if not char.image:
            return await ctx.send("No image available.")

        embed = discord.Embed()
        embed.title = char.name
        embed.colour = char.get_color()
        embed.set_image(url=char.image)

        await ctx.send(embed=embed)
        await try_delete(ctx.message)

    @portrait.command(name='update', aliases=['edit'])
    async def edit_portrait(self, ctx, *, url):
        """Updates the character portrait."""
        char: Character = await Character.from_ctx(ctx)
        char.overrides.image = url
        await char.commit(ctx)
        await ctx.send("Portrait updated!")

    @portrait.command(name='remove', aliases=['delete'])
    async def remove_portrait(self, ctx):
        """Removes the character portrait, returning to the default."""
        char: Character = await Character.from_ctx(ctx)
        char.overrides.image = None
        await char.commit(ctx)
        await ctx.send(f"Portrait override removed!")

    @commands.command(hidden=True)  # hidden, as just called by token command
    async def playertoken(self, ctx, *args):
        """
        Generates and sends a token for use on VTTs.
        __Valid Arguments__
        -border <gold|plain|none> - Chooses the token border.
        """

        char: Character = await Character.from_ctx(ctx)
        if not char.image:
            return await ctx.send("This character has no image.")

        token_args = argparse(args)
        ddb_user = await self.bot.ddb.get_ddb_user(ctx, ctx.author.id)
        is_subscriber = ddb_user and ddb_user.is_subscriber

        try:
            processed = await img.generate_token(char.image, is_subscriber, token_args)
        except Exception as e:
            return await ctx.send(f"Error generating token: {e}")

        file = discord.File(processed, filename="image.png")
        embed = embeds.EmbedWithCharacter(char, image=False)
        embed.set_image(url="attachment://image.png")
        await ctx.send(file=file, embed=embed)
        processed.close()

    @commands.command()
    async def sheet(self, ctx):
        """Prints the embed sheet of your currently active character."""
        char: Character = await Character.from_ctx(ctx)

        await ctx.send(embed=char.get_sheet_embed())
        await try_delete(ctx.message)

    @commands.group(aliases=['char'], invoke_without_command=True)
    async def character(self, ctx, *, name: str = None):
        """Switches the active character."""
        user_characters = await self.bot.mdb.characters.find({"owner": str(ctx.author.id)}).to_list(None)
        if not user_characters:
            return await ctx.send('You have no characters.')

        if name is None:
            active_character: Character = await Character.from_ctx(ctx)
            return await ctx.send(f'Currently active: {active_character.name}')

        selected_char = await search_and_select(ctx, user_characters, name, lambda e: e['name'],
                                                selectkey=lambda e: f"{e['name']} (`{e['upstream']}`)")

        char = Character.from_dict(selected_char)
        await char.set_active(ctx)

        await try_delete(ctx.message)

        await ctx.send(f"Active character changed to {char.name}.", delete_after=20)

    @character.command(name='list')
    async def character_list(self, ctx):
        """Lists your characters."""
        user_characters = await self.bot.mdb.characters.find(
            {"owner": str(ctx.author.id)}, ['name']
        ).to_list(None)
        if not user_characters:
            return await ctx.send('You have no characters.')
        await ctx.send('Your characters:\n{}'.format(', '.join(sorted(c['name'] for c in user_characters))))

    @character.command(name='delete')
    async def character_delete(self, ctx, *, name):
        """Deletes a character."""
        user_characters = await self.bot.mdb.characters.find(
            {"owner": str(ctx.author.id)}, ['name', 'upstream']
        ).to_list(None)
        if not user_characters:
            return await ctx.send('You have no characters.')

        selected_char = await search_and_select(ctx, user_characters, name, lambda e: e['name'],
                                                selectkey=lambda e: f"{e['name']} (`{e['upstream']}`)")

        if await confirm(ctx, f"Are you sure you want to delete {selected_char['name']}? (Reply with yes/no)"):
            await Character.delete(ctx, str(ctx.author.id), selected_char['upstream'])
            return await ctx.send(f"{selected_char['name']} has been deleted.")
        else:
            return await ctx.send("Ok, cancelling.")

    @commands.command()
    @commands.max_concurrency(1, BucketType.user)
    async def update(self, ctx, *args):
        """Updates the current character sheet, preserving all settings.
        __Valid Arguments__
        `-v` - Shows character sheet after update is complete.
        `-nocc` - Do not automatically create or update custom counters for class resources and features."""
        old_character: Character = await Character.from_ctx(ctx)
        url = old_character.upstream
        args = argparse(args)

        prefixes = 'dicecloud-', 'google-', 'beyond-'
        _id = url[:]
        for p in prefixes:
            if url.startswith(p):
                _id = url[len(p):]
                break
        sheet_type = old_character.sheet_type
        if sheet_type == 'dicecloud':
            parser = DicecloudParser(_id)
            loading = await ctx.send('Updating character data from Dicecloud...')
        elif sheet_type == 'google':
            parser = GoogleSheet(_id)
            loading = await ctx.send('Updating character data from Google...')
        elif sheet_type == 'beyond':
            parser = BeyondSheetParser(_id)
            loading = await ctx.send('Updating character data from Beyond...')
        else:
            return await ctx.send(f"Error: Unknown sheet type {sheet_type}.")

        try:
            character = await parser.load_character(ctx, args)
        except ExternalImportError as eep:
            return await loading.edit(content=f"Error loading character: {eep}")
        except Exception as eep:
            log.warning(f"Error importing character {old_character.upstream}")
            log.warning(traceback.format_exc())
            return await loading.edit(content=f"Error loading character: {eep}")

        character.update(old_character)

        await character.commit(ctx)
        await character.set_active(ctx)
        await loading.edit(content=f"Updated and saved data for {character.name}!")
        if args.last('v'):
            await ctx.send(embed=character.get_sheet_embed())
        if sheet_type == 'beyond':
            await send_ddb_ctas(ctx, character)

    @commands.command()
    async def transferchar(self, ctx, user: discord.Member):
        """Gives a copy of the active character to another user."""
        character: Character = await Character.from_ctx(ctx)
        overwrite = ''

        conflict = await self.bot.mdb.characters.find_one({"owner": str(user.id), "upstream": character.upstream})
        if conflict:
            overwrite = "**WARNING**: This will overwrite an existing character."

        await ctx.send(f"{user.mention}, accept a copy of {character.name}? (Type yes/no)\n{overwrite}",
                       allowed_mentions=discord.AllowedMentions(users=[ctx.author]))
        try:
            m = await self.bot.wait_for('message', timeout=300,
                                        check=lambda msg: msg.author == user
                                                          and msg.channel == ctx.channel
                                                          and get_positivity(msg.content) is not None)
        except asyncio.TimeoutError:
            m = None

        if m is None or not get_positivity(m.content): return await ctx.send("Transfer not confirmed, aborting.")

        character.owner = str(user.id)
        await character.commit(ctx)
        await ctx.send(f"Copied {character.name} to {user.display_name}'s storage.")

    @commands.command()
    async def csettings(self, ctx, *args):
        """Updates personalization settings for the currently active character.
        Valid Arguments:
        `color <hex color>` - Colors all character-based built-in embeds this color. Accessible as the cvar `color`
        `criton <number>` - Makes attacks crit on something other than a 20.
        `reroll <number>` - Defines a number that a check will automatically reroll on, for cases such as Halfling Luck.
        `srslots true/false` - Enables/disables whether spell slots reset on a Short Rest.
        `embedimage true/false` - Enables/disables whether a character's image is automatically embedded.
        `critdice <number>` - Adds additional dice for to critical attacks.
        `talent true/false` - Enables/disables whether to apply a rogue's Reliable Talent on checks you're proficient with."""
        char = await Character.from_ctx(ctx)

        out = []
        skip = False
        for i, arg in enumerate(args):
            if skip:
                continue
            if arg in CHARACTER_SETTINGS:
                skip = True
                out.append(CHARACTER_SETTINGS[arg].run(ctx, char, list_get(i + 1, None, args)))

        if not out:
            return await ctx.send(f"No valid settings found. See `{ctx.prefix}help {ctx.invoked_with}` for a list "
                                  f"of valid settings.")

        await char.commit(ctx)
        await ctx.send('\n'.join(out))

    async def _confirm_overwrite(self, ctx, _id):
        """Prompts the user if command would overwrite another character.
        Returns True to overwrite, False or None otherwise."""
        conflict = await self.bot.mdb.characters.find_one({"owner": str(ctx.author.id), "upstream": _id})
        if conflict:
            return await confirm(ctx,
                                 f"Warning: This will overwrite a character with the same ID. Do you wish to continue (reply yes/no)?\n"
                                 f"If you only wanted to update your character, run `{ctx.prefix}update` instead.")
        return True

    @commands.command(name='import')
    @commands.max_concurrency(1, BucketType.user)
    async def import_sheet(self, ctx, url: str, *args):
        """
        Loads a character sheet in one of the accepted formats:
            [Dicecloud](https://dicecloud.com/)
            [GSheet v2.1](http://gsheet2.avrae.io) (auto)
            [GSheet v1.4](http://gsheet.avrae.io) (manual)
            [D&D Beyond](https://www.dndbeyond.com/)
        
        __Valid Arguments__
        `-nocc` - Do not automatically create custom counters for class resources and features.

        __Sheet-specific Notes__
        D&D Beyond:
            Private sheets can be imported if you have linked your DDB and Discord accounts.  Otherwise, the sheet needs to be publicly shared.
        Gsheet:
            The sheet must be shared with Avrae for this to work.
            Avrae's google account is `avrae-320@avrae-bot.iam.gserviceaccount.com`.

        Dicecloud:
            Share your character with `avrae` on Dicecloud (edit permissions) for live updates.
        """
        url = await self._check_url(ctx, url)  # check for < >
        # Sheets in order: DDB, Dicecloud, Gsheet
        if beyond_match := DDB_URL_RE.match(url):
            loading = await ctx.send('Loading character data from Beyond...')
            prefix = 'beyond'
            url = beyond_match.group(1)
            parser = BeyondSheetParser(url)
        elif dicecloud_match := DICECLOUD_URL_RE.match(url):
            loading = await ctx.send('Loading character data from Dicecloud...')
            url = dicecloud_match.group(1)
            prefix = 'dicecloud'
            parser = DicecloudParser(url)
        else:
            try:
                url = extract_gsheet_id_from_url(url)
            except ExternalImportError:
                return await ctx.send("Sheet type did not match accepted formats.")
            loading = await ctx.send('Loading character data from Google...')
            prefix = 'google'
            parser = GoogleSheet(url)

        override = await self._confirm_overwrite(ctx, f"{prefix}-{url}")
        if not override:
            return await ctx.send("Character overwrite unconfirmed. Aborting.")

        # Load the parsed sheet
        await self._load_sheet(ctx, parser, args, loading)

    @commands.command()
    @commands.max_concurrency(1, BucketType.user)
    async def dicecloud(self, ctx, url: str, *args):
        """
        Loads a character sheet from [Dicecloud](https://dicecloud.com/), resetting all settings.
        Share your character with `avrae` on Dicecloud (edit perms) for live updates.
        __Valid Arguments__
        `-nocc` - Do not automatically create custom counters for class resources and features.
        """
        url = await self._check_url(ctx, url)
        if 'dicecloud.com' in url:
            url = url.split('/character/')[-1].split('/')[0]

        override = await self._confirm_overwrite(ctx, f"dicecloud-{url}")
        if not override: return await ctx.send("Character overwrite unconfirmed. Aborting.")

        loading = await ctx.send('Loading character data from Dicecloud...')
        parser = DicecloudParser(url)
        await self._load_sheet(ctx, parser, args, loading)

    @commands.command()
    @commands.max_concurrency(1, BucketType.user)
    async def gsheet(self, ctx, url: str, *args):
        """Loads a character sheet from [GSheet v2.1](http://gsheet2.avrae.io) (auto) or [GSheet v1.4](http://gsheet.avrae.io) (manual), resetting all settings.
        The sheet must be shared with Avrae for this to work.
        Avrae's google account is `avrae-320@avrae-bot.iam.gserviceaccount.com`."""

        url = await self._check_url(ctx, url)
        loading = await ctx.send('Loading character data from Google... (This usually takes ~30 sec)')
        try:
            url = extract_gsheet_id_from_url(url)
        except ExternalImportError:
            return await loading.edit(content="This is not a Google Sheets link.")

        override = await self._confirm_overwrite(ctx, f"google-{url}")
        if not override: return await ctx.send("Character overwrite unconfirmed. Aborting.")

        parser = GoogleSheet(url)
        await self._load_sheet(ctx, parser, args, loading)

    @commands.command()
    @commands.max_concurrency(1, BucketType.user)
    async def beyond(self, ctx, url: str, *args):
        """
        Loads a character sheet from [D&D Beyond](https://www.dndbeyond.com/), resetting all settings.
        __Valid Arguments__
        `-nocc` - Do not automatically create custom counters for limited use features.
        """

        url = await self._check_url(ctx, url)
        loading = await ctx.send('Loading character data from Beyond...')
        url = DDB_URL_RE.match(url)
        if url is None:
            return await loading.edit(content="This is not a D&D Beyond link.")
        url = url.group(1)

        override = await self._confirm_overwrite(ctx, f"beyond-{url}")
        if not override: return await ctx.send("Character overwrite unconfirmed. Aborting.")

        parser = BeyondSheetParser(url)
        character = await self._load_sheet(ctx, parser, args, loading)
        if character:
            await send_ddb_ctas(ctx, character)

    @staticmethod
    async def _load_sheet(ctx, parser, args, loading):
        try:
            character = await parser.load_character(ctx, argparse(args))
        except ExternalImportError as eep:
            await loading.edit(content=f"Error loading character: {eep}")
            return
        except Exception as eep:
            log.warning(f"Error importing character {parser.url}")
            log.warning(traceback.format_exc())
            await loading.edit(content=f"Error loading character: {eep}")
            return

        await loading.edit(content=f'Loaded and saved data for {character.name}!')

        await character.commit(ctx)
        await character.set_active(ctx)
        await ctx.send(embed=character.get_sheet_embed())
        return character

    @staticmethod
    async def _check_url(ctx, url):
        if url.startswith('<') and url.endswith('>'):
            url = url.strip('<>')
            await ctx.send(
                "Hey! Looks like you surrounded that URL with '<' and '>'. I removed them, but remember not to include those for other arguments!"
                f"\nUse `{ctx.prefix}help` for more details")
        return url


async def send_ddb_ctas(ctx, character):
    """Sends relevant CTAs after a DDB character is imported. Only show a CTA 1/24h to not spam people."""
    ddb_user = await ctx.bot.ddb.get_ddb_user(ctx, ctx.author.id)
    if ddb_user is not None:
        ld_dict = ddb_user.to_ld_dict()
    else:
        ld_dict = {"key": str(ctx.author.id), "anonymous": True}
    gamelog_flag = await ctx.bot.ldclient.variation('cog.gamelog.cta.enabled', ld_dict, False)

    # has the user seen this cta within the last 7d?
    if await ctx.bot.rdb.get(f"cog.sheetmanager.cta.seen.{ctx.author.id}"):
        return

    embed = embeds.EmbedWithCharacter(character)
    embed.title = "Heads up!"
    embed.description = "There's a couple of things you can do to make your experience even better!"
    embed.set_footer(text="You won't see this message again this week.")

    # link ddb user
    if ddb_user is None:
        embed.add_field(
            name="Connect Your D&D Beyond Account",
            value="Visit your [Account Settings](https://www.dndbeyond.com/account) page in D&D Beyond to link your "
                  "D&D Beyond and Discord accounts. This lets you use all your D&D Beyond content in Avrae for free!",
            inline=False
        )
    # game log
    if character.ddb_campaign_id and gamelog_flag:
        try:
            await CampaignLink.from_id(ctx.bot.mdb, character.ddb_campaign_id)
        except NoCampaignLink:
            embed.add_field(
                name="Link Your D&D Beyond Campaign",
                value=f"Sync rolls between a Discord channel and your D&D Beyond character sheet by linking your "
                      f"campaign! Use `{ctx.prefix}campaign https://www.dndbeyond.com/campaigns/"
                      f"{character.ddb_campaign_id}` in the Discord channel you want to link it to.",
                inline=False
            )

    if not embed.fields:
        return
    await ctx.send(embed=embed)
    await ctx.bot.rdb.setex(f"cog.sheetmanager.cta.seen.{ctx.author.id}", str(time.time()), 60 * 60 * 24 * 7)


def setup(bot):
    bot.add_cog(SheetManager(bot))<|MERGE_RESOLUTION|>--- conflicted
+++ resolved
@@ -4,11 +4,7 @@
 @author: andrew
 """
 import asyncio
-<<<<<<< HEAD
 import itertools
-import json
-=======
->>>>>>> 072924a3
 import logging
 import time
 import traceback
@@ -156,13 +152,8 @@
             out += f" Removed a duplicate attack."
         await ctx.send(out)
 
-<<<<<<< HEAD
     @action.command(name="import")
-    async def attack_import(self, ctx, *, data):
-=======
-    @attack.command(name="import")
     async def attack_import(self, ctx, *, data: str):
->>>>>>> 072924a3
         """
         Imports an attack from JSON or YAML exported from the Avrae Dashboard.
         """

import random
import re

import d20
import discord
from discord.ext import commands

from cogs5e.funcs import attackutils, checkutils, targetutils
<<<<<<< HEAD
from aliasing import helpers
from cogs5e.models import embeds
=======
from cogs5e.funcs.scripting import helpers
from cogs5e.models.errors import NoSelectionElements
>>>>>>> 08027b81
from cogsmisc.stats import Stats
from gamedata import Monster
from gamedata.lookuputils import handle_source_footer, select_monster_full, select_spell_full
from utils.argparser import argparse
from utils.constants import SKILL_NAMES
from utils.dice import PersistentRollContext, VerboseMDStringifier
from utils.functions import search_and_select, try_delete


class Dice(commands.Cog):
    """Dice and math related commands."""

    def __init__(self, bot):
        self.bot = bot

    @commands.command(name='2', hidden=True)
    async def quick_roll(self, ctx, *, mod: str = '0'):
        """Quickly rolls a d20."""
        rollStr = '1d20+' + mod
        await self.rollCmd(ctx, rollStr=rollStr)

    @commands.command(name='roll', aliases=['r'])
    async def rollCmd(self, ctx, *, rollStr: str = '1d20'):
        """Rolls dice in xdy format.
        __Examples__
        !r xdy Attack!
        !r xdy+z adv Attack with Advantage!
        !r xdy-z dis Hide with Heavy Armor!
        !r xdy+xdy*z
        !r XdYkhZ
        !r 4d6mi2[fire] Elemental Adept, Fire
        !r 2d6e6 Explode on 6
        !r 10d6ra6 Spell Bombardment
        !r 4d6ro<3 Great Weapon Master
        __Supported Operators__
        k (keep)
        p (drop)
        ro (reroll once)
        rr (reroll infinitely)
        mi/ma (min/max result)
        e (explode dice of value)
        ra (reroll and add)
        __Supported Selectors__
        X (literal X)
        lX (lowest X)
        hX (highest X)
        >X (greater than X)
        <X (less than X)"""

        if rollStr == '0/0':  # easter eggs
            return await ctx.send("What do you expect me to do, destroy the universe?")

        rollStr, adv = self._string_search_adv(rollStr)

        res = d20.roll(rollStr, advantage=adv, allow_comments=True, stringifier=VerboseMDStringifier())
        out = f"{ctx.author.mention}  :game_die:\n" \
              f"{str(res)}"
        if len(out) > 1999:
            out = f"{ctx.author.mention}  :game_die:\n" \
                  f"{str(res)[:100]}...\n" \
                  f"**Total:** {res.total}"

        await try_delete(ctx.message)
        await ctx.send(out, allowed_mentions=discord.AllowedMentions(users=[ctx.author]))
        await Stats.increase_stat(ctx, "dice_rolled_life")

    @commands.command(name='multiroll', aliases=['rr'])
    async def rr(self, ctx, iterations: int, *, rollStr):
        """Rolls dice in xdy format a given number of times.
        Usage: !rr <iterations> <dice>"""
        rollStr, adv = self._string_search_adv(rollStr)
        await self._roll_many(ctx, iterations, rollStr, adv=adv)

    @commands.command(name='iterroll', aliases=['rrr'])
    async def rrr(self, ctx, iterations: int, rollStr, dc: int = None, *, args=''):
        """Rolls dice in xdy format, given a set dc.
        Usage: !rrr <iterations> <xdy> <DC> [args]"""
        _, adv = self._string_search_adv(args)
        await self._roll_many(ctx, iterations, rollStr, dc, adv)

    async def _roll_many(self, ctx, iterations, roll_str, dc=None, adv=None):
        if iterations < 1 or iterations > 100:
            return await ctx.send("Too many or too few iterations.")
        if adv is None:
            adv = d20.AdvType.NONE
        results = []
        successes = 0
        ast = d20.parse(roll_str, allow_comments=True)
        roller = d20.Roller(context=PersistentRollContext())

        for _ in range(iterations):
            res = roller.roll(ast, advantage=adv)
            if dc is not None and res.total >= dc:
                successes += 1
            results.append(res)

        if dc is None:
            header = f"Rolling {iterations} iterations..."
            footer = f"{sum(o.total for o in results)} total."
        else:
            header = f"Rolling {iterations} iterations, DC {dc}..."
            footer = f"{successes} successes, {sum(o.total for o in results)} total."

        if ast.comment:
            header = f"{ast.comment}: {header}"

        result_strs = '\n'.join([str(o) for o in results])

        out = f"{header}\n{result_strs}\n{footer}"

        if len(out) > 1500:
            one_result = str(results[0])[:100]
            one_result = f"{one_result}..." if len(one_result) > 100 else one_result
            out = f"{header}\n{one_result}\n{footer}"

        await try_delete(ctx.message)
        await ctx.send(f"{ctx.author.mention}\n{out}", allowed_mentions=discord.AllowedMentions(users=[ctx.author]))
        await Stats.increase_stat(ctx, "dice_rolled_life")

    @commands.group(aliases=['ma', 'monster_attack'], invoke_without_command=True)
    async def monster_atk(self, ctx, monster_name, atk_name=None, *, args=''):
        """Rolls a monster's attack.
        __Valid Arguments__
        -t "<target>" - Sets targets for the attack. You can pass as many as needed. Will target combatants if channel is in initiative.
        -t "<target>|<args>" - Sets a target, and also allows for specific args to apply to them. (e.g, -t "OR1|hit" to force the attack against OR1 to hit)

        *adv/dis* - Advantage or Disadvantage
        *ea* - Elven Accuracy double advantage

        -ac <target ac> - overrides target AC
        *-b* <to hit bonus> - adds a bonus to hit
        -criton <num> - a number to crit on if rolled on or above
        *-d* <damage bonus> - adds a bonus to damage
        *-c* <damage bonus on crit> - adds a bonus to crit damage
        -rr <times> - number of times to roll the attack against each target
        *-mi <value>* - minimum value of each die on the damage roll

        *-resist* <damage resistance>
        *-immune* <damage immunity>
        *-vuln* <damage vulnerability>
        *-neutral* <damage type> - ignores this damage type in resistance calculations
        *-dtype <damage type>* - replaces all damage types with this damage type
        *-dtype <old>new>* - replaces all of one damage type with another (e.g. `-dtype fire>cold`)

        *hit* - automatically hits
        *miss* - automatically misses
        *crit* - automatically crits if hit
        *max* - deals max damage
        *magical* - makes the damage type magical

        -h - hides name, rolled values, and monster details
        -phrase <text> - adds flavour text
        -title <title> - changes the result title *note: `[name]` and `[aname]` will be replaced automatically*
        -thumb <url> - adds flavour image
        -f "Field Title|Field Text" - see `!help embed`
        <user snippet> - see `!help snippet`

        An italicized argument means the argument supports ephemeral arguments - e.g. `-d1` applies damage to the first hit, `-b1` applies a bonus to one attack, and so on.
        """
        if atk_name is None or atk_name == 'list':
            return await self.monster_atk_list(ctx, monster_name)

        await try_delete(ctx.message)

        monster = await select_monster_full(ctx, monster_name)
        attacks = monster.attacks

        attack = await search_and_select(ctx, attacks, atk_name, lambda a: a.name)
        args = await helpers.parse_snippets(args, ctx)
        args = await helpers.parse_with_statblock(ctx, monster, args)
        args = argparse(args)

        embed = discord.Embed()
        if not args.last('h', type_=bool):
            embed.set_thumbnail(url=monster.get_image_url())

        caster, targets, combat = await targetutils.maybe_combat(ctx, monster, args)
        await attackutils.run_attack(ctx, embed, args, caster, attack, targets, combat)

        embed.colour = random.randint(0, 0xffffff)
        handle_source_footer(embed, monster, add_source_str=False)

        await ctx.send(embed=embed)

    @monster_atk.command(name="list")
    async def monster_atk_list(self, ctx, monster_name):
        """Lists a monster's attacks."""
        await try_delete(ctx.message)

        monster = await select_monster_full(ctx, monster_name)
        monster_name = monster.get_title_name()
        return await ctx.send(f"{monster_name}'s attacks:\n{monster.attacks.build_str(monster)}")

    @commands.command(aliases=['mc'])
    async def monster_check(self, ctx, monster_name, check, *args):
        """Rolls a check for a monster.
        __Valid Arguments__
        *adv/dis*
        *-b [conditional bonus]*
        -phrase [flavor text]
        -title [title] *note: [name] and [cname] will be replaced automatically*
        -thumb [thumbnail URL]
        -dc [dc]
        -rr [iterations]
        str/dex/con/int/wis/cha (different skill base; e.g. Strength (Intimidation))
        -h (hides name and image of monster)

        An italicized argument means the argument supports ephemeral arguments - e.g. `-b1` applies a bonus to one check.
        """

        monster: Monster = await select_monster_full(ctx, monster_name)

        skill_key = await search_and_select(ctx, SKILL_NAMES, check, lambda s: s)

        embed = discord.Embed()
        embed.colour = random.randint(0, 0xffffff)

        args = await helpers.parse_snippets(args, ctx)
        args = await helpers.parse_with_statblock(ctx, monster, args)
        args = argparse(args)

        if not args.last('h', type_=bool):
            embed.set_thumbnail(url=monster.get_image_url())

        checkutils.run_check(skill_key, monster, args, embed)

        handle_source_footer(embed, monster, add_source_str=False)

        await ctx.send(embed=embed)
        await try_delete(ctx.message)

    @commands.command(aliases=['ms'])
    async def monster_save(self, ctx, monster_name, save_stat, *args):
        """Rolls a save for a monster.
        __Valid Arguments__
        adv/dis
        -b [conditional bonus]
        -phrase [flavor text]
        -title [title] *note: [name] and [cname] will be replaced automatically*
        -thumb [thumbnail URL]
        -dc [dc]
        -rr [iterations]
        -h (hides name and image of monster)"""

        monster: Monster = await select_monster_full(ctx, monster_name)

        embed = discord.Embed()
        embed.colour = random.randint(0, 0xffffff)

        args = await helpers.parse_snippets(args, ctx)
        args = await helpers.parse_with_statblock(ctx, monster, args)
        args = argparse(args)

        if not args.last('h', type_=bool):
            embed.set_thumbnail(url=monster.get_image_url())

        checkutils.run_save(save_stat, monster, args, embed)

        handle_source_footer(embed, monster, add_source_str=False)

        await ctx.send(embed=embed)
        await try_delete(ctx.message)

    @commands.command(aliases=['mcast'])
    async def monster_cast(self, ctx, monster_name, spell_name, *args):
        """
        Casts a spell as a monster.
        __Valid Arguments__
        -i - Ignores Spellbook restrictions, for demonstrations or rituals.
        -l <level> - Specifies the level to cast the spell at.
        noconc - Ignores concentration requirements.
        -h - Hides rolled values.
        **__Save Spells__**
        -dc <Save DC> - Overrides the spell save DC.
        -save <Save type> - Overrides the spell save type.
        -d <damage> - Adds additional damage.
        pass - Target automatically succeeds save.
        fail - Target automatically fails save.
        adv/dis - Target makes save at advantage/disadvantage.
        **__Attack Spells__**
        See `!a`.
        **__All Spells__**
        -phrase <phrase> - adds flavor text.
        -title <title> - changes the title of the cast. Replaces [sname] with spell name.
        -thumb <url> - adds an image to the cast.
        -dur <duration> - changes the duration of any effect applied by the spell.
        -mod <spellcasting mod> - sets the value of the spellcasting ability modifier.
        int/wis/cha - different skill base for DC/AB (will not account for extra bonuses)
        """
        await try_delete(ctx.message)
        monster: Monster = await select_monster_full(ctx, monster_name)

        args = await helpers.parse_snippets(args, ctx)
        args = await helpers.parse_with_statblock(ctx, monster, args)
        args = argparse(args)

        if not args.last('i', type_=bool):
            try:
                spell = await select_spell_full(ctx, spell_name, list_filter=lambda s: s.name in monster.spellbook)
            except NoSelectionElements:
                return await ctx.send(f"No matching spells found in the creature's spellbook. Cast again "
                                      f"with the `-i` argument to ignore restrictions!")
        else:
            spell = await select_spell_full(ctx, spell_name)

        caster, targets, combat = await targetutils.maybe_combat(ctx, monster, args)
        result = await spell.cast(ctx, caster, targets, args, combat=combat)

        # embed display
        embed = result['embed']
        embed.colour = random.randint(0, 0xffffff)

        if not args.last('h', type_=bool) and 'thumb' not in args:
            embed.set_thumbnail(url=monster.get_image_url())

        handle_source_footer(embed, monster, add_source_str=False)

        # save changes: combat state
        if combat:
            await combat.final()
        await ctx.send(embed=embed)

    @staticmethod
    def _string_search_adv(rollstr):
        adv = d20.AdvType.NONE
        if re.search('(^|\s+)(adv|dis)(\s+|$)', rollstr) is not None:
            adv = d20.AdvType.ADV if re.search('(^|\s+)adv(\s+|$)', rollstr) is not None else d20.AdvType.DIS
            rollstr = re.sub('(adv|dis)(\s+|$)', '', rollstr)
        return rollstr, adv


def setup(bot):
    bot.add_cog(Dice(bot))<|MERGE_RESOLUTION|>--- conflicted
+++ resolved
@@ -5,14 +5,9 @@
 import discord
 from discord.ext import commands
 
+from aliasing import helpers
 from cogs5e.funcs import attackutils, checkutils, targetutils
-<<<<<<< HEAD
-from aliasing import helpers
-from cogs5e.models import embeds
-=======
-from cogs5e.funcs.scripting import helpers
 from cogs5e.models.errors import NoSelectionElements
->>>>>>> 08027b81
 from cogsmisc.stats import Stats
 from gamedata import Monster
 from gamedata.lookuputils import handle_source_footer, select_monster_full, select_spell_full

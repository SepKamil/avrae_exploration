--- conflicted
+++ resolved
@@ -78,23 +78,8 @@
                                 f"{character.spellbook.slots_str(level)}"
         else:
             old_slots = character.spellbook.get_slots(level)
-<<<<<<< HEAD
-            try:
-                if value.startswith(('+', '-')):
-                    value = old_slots + int(value)
-                else:
-                    value = int(value)
-            except ValueError:
-                return await ctx.send(f"{value} is not a valid integer.")
-            try:
-                assert 0 <= value <= character.spellbook.get_max_slots(level)
-            except AssertionError:
-                raise CounterOutOfBounds()
+            value = maybe_mod(value, old_slots)
             character.spellbook.set_slots(level, value, pact='nopact' not in args)
-=======
-            value = maybe_mod(value, old_slots)
-            character.spellbook.set_slots(level, value)
->>>>>>> cef77ebf
             await character.commit(ctx)
             embed.description = f"__**Remaining Level {level} Spell Slots**__\n" \
                                 f"{character.spellbook.slots_str(level)} ({(value - old_slots):+})"

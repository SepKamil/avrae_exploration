"""
Created on Nov 29, 2016

@author: andrew
"""
import itertools

import discord
from discord.ext import commands

import gamedata
import ui
import utils.settings
from cogs5e.models.embeds import EmbedWithAuthor, add_fields_from_long_text, set_maybe_long_desc
from cogsmisc.stats import Stats
from gamedata import lookuputils
from gamedata.compendium import compendium
from gamedata.klass import ClassFeature
from gamedata.race import RaceFeature
from utils import checks, img
from utils.argparser import argparse
from utils.functions import chunk_text, get_positivity, search_and_select, smart_trim, trim_str, try_delete

LARGE_THRESHOLD = 200

import logging

log = logging.getLogger(__name__)


class Lookup(commands.Cog):
    """Commands to help look up items, status effects, rules, etc."""

    def __init__(self, bot):
        self.bot = bot

    # ==== rules/references ====
    @staticmethod
    async def _show_reference_options(ctx, destination):
        embed = EmbedWithAuthor(ctx)
        embed.title = "Rules"
        categories = ", ".join(a["type"] for a in compendium.rule_references)
        embed.description = (
            f"Use `{ctx.prefix}{ctx.invoked_with} <category>` to look at all actions of "
            f"a certain type.\nCategories: {categories}"
        )

        for actiontype in compendium.rule_references:
            embed.add_field(
                name=actiontype["fullName"], value=", ".join(a["name"] for a in actiontype["items"]), inline=False
            )

        await destination.send(embed=embed)

    @staticmethod
    async def _show_action_options(ctx, actiontype, destination):
        embed = EmbedWithAuthor(ctx)
        embed.title = actiontype["fullName"]

        actions = []
        for action in actiontype["items"]:
            actions.append(f"**{action['name']}** - *{action['short']}*")

        embed.description = "\n".join(actions)
        await destination.send(embed=embed)

    @commands.command(aliases=["status"])
    async def condition(self, ctx, *, name: str = None):
        """Looks up a condition."""
        if not name:
            name = "condition"
        else:
            name = f"Condition: {name}"
        # this is an invoke instead of an alias to make more sense in docs
        await self.rule(ctx, name=name)

    @commands.command(aliases=["reference"])
    async def rule(self, ctx, *, name: str = None):
        """Looks up a rule."""
        destination = await self._get_destination(ctx)

        if name is None:
            return await self._show_reference_options(ctx, destination)

        options = []
        for actiontype in compendium.rule_references:
            if name == actiontype["type"]:
                return await self._show_action_options(ctx, actiontype, destination)
            else:
                options.extend(actiontype["items"])

        result, metadata = await search_and_select(ctx, options, name, lambda e: e["fullName"], return_metadata=True)
        await lookuputils.add_training_data(self.bot.mdb, "reference", name, result["fullName"], metadata=metadata)

        embed = EmbedWithAuthor(ctx)
        embed.title = result["fullName"]
        embed.description = f"*{result['short']}*"
        add_fields_from_long_text(embed, "Description", result["desc"])
        embed.set_footer(text=f"Rule | {result['source']}")

        await destination.send(embed=embed)

    # ==== feats ====
    @commands.command()
    async def feat(self, ctx, *, name: str):
        """Looks up a feat."""
        result: gamedata.Feat = await lookuputils.search_entities(ctx, {"feat": compendium.feats}, name)

        embed = EmbedWithAuthor(ctx)
        embed.title = result.name
        embed.url = result.url
        if result.prerequisite:
            embed.add_field(name="Prerequisite", value=result.prerequisite, inline=False)
        add_fields_from_long_text(embed, "Description", result.desc)
        lookuputils.handle_source_footer(embed, result, "Feat")
        await (await self._get_destination(ctx)).send(embed=embed)

    # ==== races / racefeats ====
    @commands.command()
    async def racefeat(self, ctx, *, name: str):
        """Looks up a racial feature."""
        result: RaceFeature = await lookuputils.search_entities(
            ctx, {"race": compendium.rfeats, "subrace": compendium.subrfeats}, name, "racefeat"
        )

        embed = EmbedWithAuthor(ctx)
        embed.title = result.name
        embed.url = result.url
        set_maybe_long_desc(embed, result.text)
        lookuputils.handle_source_footer(embed, result, "Race Feature")

        await (await self._get_destination(ctx)).send(embed=embed)

    @commands.command()
    async def race(self, ctx, *, name: str):
        """Looks up a race."""
        result: gamedata.Race = await lookuputils.search_entities(
            ctx, {"race": compendium.races, "subrace": compendium.subraces}, name, "race"
        )

        embed = EmbedWithAuthor(ctx)
        embed.title = result.name
        embed.url = result.url
        embed.add_field(name="Speed", value=result.speed)
        embed.add_field(name="Size", value=result.size)
        for t in result.traits:
            add_fields_from_long_text(embed, t.name, t.text)
        lookuputils.handle_source_footer(embed, result, "Race")
        await (await self._get_destination(ctx)).send(embed=embed)

    # ==== classes / classfeats ====
    @commands.command()
    async def classfeat(self, ctx, *, name: str):
        """Looks up a class feature."""
        result: ClassFeature = await lookuputils.search_entities(
            ctx, {"class": compendium.cfeats, "class-feature": compendium.optional_cfeats}, name, query_type="classfeat"
        )

        embed = EmbedWithAuthor(ctx)
        embed.title = result.name
        embed.url = result.url
        set_maybe_long_desc(embed, result.text)
        lookuputils.handle_source_footer(embed, result, "Class Feature")

        await (await self._get_destination(ctx)).send(embed=embed)

    @commands.command(name="class")
    async def _class(self, ctx, name: str, level: int = None):
        """Looks up a class, or all features of a certain level."""
        if level is not None and not 0 < level < 21:
            return await ctx.send("Invalid level.")

        result: gamedata.Class = await lookuputils.search_entities(ctx, {"class": compendium.classes}, name)

        embed = EmbedWithAuthor(ctx)
        embed.url = result.url
        if level is None:
            embed.title = result.name
            embed.add_field(name="Hit Points", value=result.hit_points)

            levels = []
            for level in range(1, 21):
                level_features = result.levels[level - 1]
                feature_names = [feature.name for feature in level_features]
                if level in result.subclass_feature_levels:
                    feature_names.append(f"{result.subclass_title} Feature")
                levels.append(", ".join(feature_names))

            level_features_str = ""
            for i, l in enumerate(levels):
                level_features_str += f"`{i + 1}` {l}\n"
            embed.description = level_features_str

            available_ocfs = await lookuputils.available(ctx, result.optional_features, entity_type="class-feature")
            if available_ocfs:
                ocf_names = ", ".join(ocf.name for ocf in available_ocfs)
                embed.add_field(name="Optional Class Features", value=ocf_names, inline=False)

            embed.add_field(name="Starting Proficiencies", value=result.proficiencies, inline=False)
            embed.add_field(name="Starting Equipment", value=result.equipment, inline=False)

            lookuputils.handle_source_footer(
                embed, result, f"Use {ctx.prefix}classfeat to look up a feature.", add_source_str=False
            )
        else:
            embed.title = f"{result.name}, Level {level}"

            level_features = result.levels[level - 1]

            for resource, value in zip(result.table.headers, result.table.levels[level - 1]):
                if value != "0":
                    embed.add_field(name=resource, value=value)

            for f in level_features:
                embed.add_field(name=f.name, value=trim_str(f.text, 1024), inline=False)

            lookuputils.handle_source_footer(
                embed, result, f"Use {ctx.prefix}classfeat to look up a feature if it is cut off.", add_source_str=False
            )

        await (await self._get_destination(ctx)).send(embed=embed)

    @commands.command()
    async def subclass(self, ctx, *, name: str):
        """Looks up a subclass."""
        result: gamedata.Subclass = await lookuputils.search_entities(
            ctx, {"class": compendium.subclasses}, name, query_type="subclass"
        )

        embed = EmbedWithAuthor(ctx)
        embed.url = result.url
        embed.title = result.name
        embed.description = smart_trim(result.description, 2048)

        for level in result.levels:
            for feature in level:
                text = smart_trim(feature.text, 1024)
                embed.add_field(name=feature.name, value=text, inline=False)

        lookuputils.handle_source_footer(
            embed, result, f"Use {ctx.prefix}classfeat to look up a feature if it is cut off", add_source_str=True
        )

        await (await self._get_destination(ctx)).send(embed=embed)

    # ==== backgrounds ====
    @commands.command()
    async def background(self, ctx, *, name: str):
        """Looks up a background."""
        result: gamedata.Background = await lookuputils.search_entities(
            ctx, {"background": compendium.backgrounds}, name
        )

        embed = EmbedWithAuthor(ctx)
        embed.url = result.url
        embed.title = result.name
        lookuputils.handle_source_footer(embed, result, "Background")

        for trait in result.traits:
            text = trim_str(trait.text, 1024)
            embed.add_field(name=trait.name, value=text, inline=False)

        await (await self._get_destination(ctx)).send(embed=embed)

    # ==== monsters ====
    @commands.command()
    async def monster(self, ctx, *, name: str):
        """
        Looks up a monster.
        If you are not a Dungeon Master, this command may display partially hidden information. See !servsettings
        to view which roles on a server count as Dungeon Master roles.
        __Valid Arguments__
        -h - Shows the obfuscated stat block, even if you can see the full stat block.
        """
        if ctx.guild is not None:
            guild_settings = await ctx.get_server_settings()
            pm = guild_settings.lookup_pm_result
            pm_dm = guild_settings.lookup_pm_dm
            req_dm_monster = guild_settings.lookup_dm_required
            visible = (not req_dm_monster) or guild_settings.is_dm(ctx.author)
        else:
            pm = False
            pm_dm = False
            req_dm_monster = False
            visible = True

        # #1741 -h arg for monster lookup
        mon_args = argparse(name)
        hide_name = mon_args.get("h", False, bool)
        name = name.replace(" -h", "").rstrip()
        pm_lookup = pm or hide_name

        if hide_name:
            visible = False
            await try_delete(ctx.message)

        choices = await lookuputils.get_monster_choices(ctx)
        monster = await lookuputils.search_entities(ctx, {"monster": choices}, name, pm=pm_lookup)

        embed_queue = [EmbedWithAuthor(ctx)]
        color = embed_queue[-1].colour

        if not hide_name:
            embed_queue[-1].title = monster.name
        embed_queue[-1].url = monster.url

        def safe_append(title, desc):
            if len(desc) < 1024:
                embed_queue[-1].add_field(name=title, value=desc, inline=False)
            elif len(desc) < 2048:
                # noinspection PyTypeChecker
                # I'm adding an Embed to a list of Embeds, shut up.
                embed_queue.append(discord.Embed(colour=color, description=desc, title=title))
            else:
                # noinspection PyTypeChecker
                embed_queue.append(discord.Embed(colour=color, title=title))
                trait_all = chunk_text(desc, max_chunk_size=2048)
                embed_queue[-1].description = trait_all[0]
                for t in trait_all[1:]:
                    # noinspection PyTypeChecker
                    embed_queue.append(discord.Embed(colour=color, description=t))

        if visible:
            embed_queue[-1].description = monster.get_meta()
            if monster.traits:
                trait = "\n\n".join(f"**{a.name}:** {a.desc}" for a in monster.traits)
                if trait:
                    safe_append("Special Abilities", trait)
            if monster.actions:
                action = "\n\n".join(f"**{a.name}:** {a.desc}" for a in monster.actions)
                if action:
                    safe_append("Actions", action)
            if monster.bonus_actions:
                bonus_action = "\n\n".join(f"**{a.name}:** {a.desc}" for a in monster.bonus_actions)
                if bonus_action:
                    safe_append("Bonus Actions", bonus_action)
            if monster.reactions:
                reaction = "\n\n".join(f"**{a.name}:** {a.desc}" for a in monster.reactions)
                if reaction:
                    safe_append("Reactions", reaction)
            if monster.legactions:
                proper_name = f"The {monster.name}" if not monster.proper else monster.name
                legendary = [
                    f"{proper_name} can take {monster.la_per_round} legendary actions, choosing from "
                    f"the options below. Only one legendary action can be used at a time and only at the "
                    f"end of another creature's turn. {proper_name} regains spent legendary actions at "
                    f"the start of its turn."
                ]
                for a in monster.legactions:
                    if a.name:
                        legendary.append(f"**{a.name}:** {a.desc}")
                    else:
                        legendary.append(a.desc)
                if legendary:
                    safe_append("Legendary Actions", "\n\n".join(legendary))
            if monster.mythic_actions:
                mythic_action = "\n\n".join(f"**{a.name}:** {a.desc}" for a in monster.mythic_actions)
                if mythic_action:
                    safe_append("Mythic Actions", mythic_action)

        else:
            hp = monster.hp
            ac = monster.ac
            size = monster.size
            _type = monster.creature_type
            if hp < 10:
                hp = "Very Low"
            elif 10 <= hp < 50:
                hp = "Low"
            elif 50 <= hp < 100:
                hp = "Medium"
            elif 100 <= hp < 200:
                hp = "High"
            elif 200 <= hp < 400:
                hp = "Very High"
            elif 400 <= hp:
                hp = "Ludicrous"

            if ac < 6:
                ac = "Very Low"
            elif 6 <= ac < 9:
                ac = "Low"
            elif 9 <= ac < 15:
                ac = "Medium"
            elif 15 <= ac < 17:
                ac = "High"
            elif 17 <= ac < 22:
                ac = "Very High"
            elif 22 <= ac:
                ac = "Untouchable"

            languages = len(monster.languages)

            embed_queue[-1].description = (
                f"{size} {_type}.\n"
                f"**AC:** {ac}.\n**HP:** {hp}.\n**Speed:** {monster.speed}\n"
                f"{monster.get_hidden_stat_array()}\n"
                f"**Languages:** {languages}\n"
            )

            if monster.traits:
                embed_queue[-1].add_field(name="Special Abilities", value=str(len(monster.traits)))

            if monster.actions:
                embed_queue[-1].add_field(name="Actions", value=str(len(monster.actions)))

            if monster.bonus_actions:
                embed_queue[-1].add_field(name="Bonus Actions", value=str(len(monster.bonus_actions)))

            if monster.reactions:
                embed_queue[-1].add_field(name="Reactions", value=str(len(monster.reactions)))

            if monster.legactions:
                embed_queue[-1].add_field(name="Legendary Actions", value=str(len(monster.legactions)))

        lookuputils.handle_source_footer(embed_queue[-1], monster, "Creature")

        embed_queue[0].set_thumbnail(url=monster.get_image_url())
        await Stats.increase_stat(ctx, "monsters_looked_up_life")
        for embed in embed_queue:
            if pm or (visible and pm_dm and req_dm_monster):
                await ctx.author.send(embed=embed)
            else:
                await ctx.send(embed=embed)

    @commands.command()
    async def monimage(self, ctx, *, name: str):
        """Shows a monster's image.
        __Valid Arguments__
        -h - Hides the monster statblock name."""
        # #1741 -h arg for monster lookup
        image_args = argparse(name)
        hide_name = image_args.get("h", False, bool)
        name = name.replace(" -h", "").rstrip()
        if hide_name:
            await try_delete(ctx.message)

        choices = await lookuputils.get_monster_choices(ctx)
        monster = await lookuputils.search_entities(ctx, {"monster": choices}, name, pm=hide_name)
        await Stats.increase_stat(ctx, "monsters_looked_up_life")

        url = monster.get_image_url()
        embed = EmbedWithAuthor(ctx)
        if not hide_name:
            embed.title = monster.name
        embed.description = f"{monster.size} monster."

        if not url:
            return await ctx.channel.send("This monster has no image.")

        embed.set_image(url=url)
        await ctx.send(embed=embed)

    @commands.command()
    async def token(self, ctx, name=None, *args):
        """
        Shows a monster or your character's token.
        __Valid Arguments__
        -border <plain|none (player token only)> - Overrides the token border.
        """
        if name is None or name.startswith("-"):
            token_cmd = self.bot.get_command("playertoken")
            if token_cmd is None:
                return await ctx.send("Error: SheetManager cog not loaded.")
            if name:
                args = (name, *args)
            return await ctx.invoke(token_cmd, *args)

        # select monster
        token_args = argparse(args)
        hide_name = token_args.get("h", False, bool)
        if hide_name:
            await try_delete(ctx.message)

        choices = await lookuputils.get_monster_choices(ctx)
        monster = await lookuputils.search_entities(ctx, {"monster": choices}, name, pm=hide_name)
        await Stats.increase_stat(ctx, "monsters_looked_up_life")

        # select border
        ddb_user = await self.bot.ddb.get_ddb_user(ctx, ctx.author.id)
        is_subscriber = ddb_user and ddb_user.is_subscriber

        if monster.homebrew:
            # homebrew: generate token
            if not monster.get_image_url():
                return await ctx.send("This monster has no image.")
            try:
                image = await img.generate_token(monster.get_image_url(), is_subscriber, token_args)
            except Exception as e:
                return await ctx.send(f"Error generating token: {e}")
        else:
            # official monsters
            token_url = monster.get_token_url(is_subscriber)
            if token_args.last("border") == "plain":
                token_url = monster.get_token_url(False)

            if not token_url:
                return await ctx.send("This monster has no image.")

            image = await img.fetch_monster_image(token_url)

        embed = EmbedWithAuthor(ctx)
        if not hide_name:
            embed.title = monster.name
        embed.description = f"{monster.size} monster."

        file = discord.File(image, filename="image.png")
        embed.set_image(url="attachment://image.png")
        await ctx.send(embed=embed, file=file)

    # ==== spells ====
    @commands.command()
    async def spell(self, ctx, *, name: str):
        """Looks up a spell."""
        choices = await lookuputils.get_spell_choices(ctx)
        spell = await lookuputils.search_entities(ctx, {"spell": choices}, name)

        embed = EmbedWithAuthor(ctx)
        embed.url = spell.url
        color = embed.colour

        embed.title = spell.name
        school_level = (
            f"{spell.get_level()} {spell.get_school().lower()}"
            if spell.level > 0
            else f"{spell.get_school().lower()} cantrip"
        )
        embed.description = f"*{school_level}. " f"({', '.join(itertools.chain(spell.classes, spell.subclasses))})*"
        if spell.ritual:
            time = f"{spell.time} (ritual)"
        else:
            time = spell.time

        meta = (
            f"**Casting Time**: {time}\n"
            f"**Range**: {spell.range}\n"
            f"**Components**: {spell.components}\n"
            f"**Duration**: {spell.duration}"
        )
        embed.add_field(name="Meta", value=meta)

        higher_levels = spell.higherlevels
        pieces = chunk_text(spell.description)

        embed.add_field(name="Description", value=pieces[0], inline=False)

        embed_queue = [embed]
        if len(pieces) > 1:
            for i, piece in enumerate(pieces[1::2]):
                temp_embed = discord.Embed()
                temp_embed.colour = color
                if (next_idx := (i + 1) * 2) < len(pieces):  # this is chunked into 1024 pieces, and descs can handle 2
                    temp_embed.description = piece + pieces[next_idx]
                else:
                    temp_embed.description = piece
                embed_queue.append(temp_embed)

        if higher_levels:
            add_fields_from_long_text(embed_queue[-1], "At Higher Levels", higher_levels)

        lookuputils.handle_source_footer(embed_queue[-1], spell, "Spell")
        if spell.image:
            embed_queue[0].set_thumbnail(url=spell.image)

        await Stats.increase_stat(ctx, "spells_looked_up_life")
        destination = await self._get_destination(ctx)
        for embed in embed_queue:
            await destination.send(embed=embed)

    # ==== items ====
    @commands.command(name="item")
    async def item_lookup(self, ctx, *, name):
        """Looks up an item."""
<<<<<<< HEAD
        choices = await lookuputils.get_item_choices(ctx)
        item = await lookuputils.search_entities(ctx, {"magic-item": choices}, name, query_type="item")
=======
        choices = await get_item_choices(ctx)
        # i1 = await self._lookup_search3(
        #     ctx, {"adventuring-gear": choices["adventuring-gear"]}, name, query_type="adventuring-gear"
        # )
        # i1 = await self._lookup_search3(ctx, {"armor": choices["armor"]}, name, query_type="armor")
        # i3 = await self._lookup_search3(ctx, {"magic-items": choices["magic-items"]}, name, query_type="magic-items")
        # i4 = await self._lookup_search3(ctx, {"weapons": choices["weapons"]}, name, query_type="weapons")
        item = await self._lookup_search3(ctx, choices, name, query_type="item")
>>>>>>> 8e0452e7

        embed = EmbedWithAuthor(ctx)

        embed.title = item.name
        embed.url = item.url
        embed.description = item.meta

        if item.attunement:
            if item.attunement is True:  # can be truthy, but not true
                embed.add_field(name="Attunement", value="Requires Attunement")
            else:
                embed.add_field(name="Attunement", value=f"Requires Attunement {item.attunement}", inline=False)

        text = trim_str(item.desc, 5500)
        add_fields_from_long_text(embed, "Description", text)

        if item.image:
            embed.set_thumbnail(url=item.image)

        lookuputils.handle_source_footer(embed, item, "Item")

        await Stats.increase_stat(ctx, "items_looked_up_life")
        await (await self._get_destination(ctx)).send(embed=embed)

    # ==== server settings ====
    @commands.command(hidden=True)
    @commands.guild_only()
    @checks.admin_or_permissions(manage_guild=True)
    async def lookup_settings(self, ctx, *args):
        """This command has been replaced by `!servsettings`. If you're used to it, it still works like before!"""
        guild_settings = await ctx.get_server_settings()
        if not args:
            settings_ui = ui.ServerSettingsUI.new(ctx.bot, owner=ctx.author, settings=guild_settings, guild=ctx.guild)
            await settings_ui.send_to(ctx)
            return

        # old deprecated CLI behaviour
        args = argparse(args)
        out = []
        if "req_dm_monster" in args:
            setting = get_positivity(args.last("req_dm_monster", True))
            guild_settings.lookup_dm_required = setting
            out.append(f"req_dm_monster set to {setting}!")
        if "pm_dm" in args:
            setting = get_positivity(args.last("pm_dm", True))
            guild_settings.lookup_pm_dm = setting
            out.append(f"pm_dm set to {setting}!")
        if "pm_result" in args:
            setting = get_positivity(args.last("pm_result", True))
            guild_settings.lookup_pm_result = setting
            out.append(f"pm_result set to {setting}!")

        if out:
            await guild_settings.commit(ctx.bot.mdb)
            await ctx.send("Lookup settings set:\n" + "\n".join(out))
        else:
            await ctx.send(f"No settings found. Try using `{ctx.prefix}lookup_settings` to open an interactive menu.")

    # ==== helpers ====
    @staticmethod
    async def _get_destination(ctx):
        guild_settings = await ctx.get_server_settings()
        if guild_settings is None:
            return ctx
        return ctx.author if guild_settings.lookup_pm_result else ctx

<<<<<<< HEAD
=======
    async def _lookup_search3(self, ctx, entities, query, query_type=None, pm=False):
        """
        :type ctx: discord.ext.commands.Context
        :param entities: A dict mapping entitlements entity types to the entities themselves.
        :type entities: dict[str, list[T]]
        :type query: str
        :param str query_type: The type of the object being queried for (default entity type if only one dict key)
        :param pm: Whether to PM the user the select prompt.
        :rtype: T
        :raises: RequiresLicense if an entity that requires a license is selected
        """
        log_entities = {}
        for k, v in entities.items():
            log_entities[k] = len(v)
        log.info(f"entities: {log_entities}\n")
        log.info(f"query_type: {query_type}\n")
        if len(entities) == 0:
            raise ValueError("At least 1 entity type must be passed in")
        if query_type is None and len(entities) != 1:
            raise ValueError("Query type must be passed for multiple entity types")
        elif query_type is None:
            query_type = list(entities.keys())[0]

        # this may take a while, so type
        await ctx.trigger_typing()

        # get licensed objects, mapped by entity type
        available_ids = {k: await self.bot.ddb.get_accessible_entities(ctx, ctx.author.id, k) for k in entities}

        # the selection display key
        def selectkey(e):
            the_entity, the_etype = e
            if the_entity.homebrew:
                return f"{the_entity.name} ({HOMEBREW_EMOJI} {the_entity.source})"
            elif can_access(the_entity, available_ids[the_etype]):
                return f"{the_entity.name} ({the_entity.source})"
            return f"{the_entity.name} ({the_entity.source})\\*"

        # get the object
        choices = []
        for entity_entitlement_type, es in entities.items():
            for entity in es:
                choices.append((entity, entity_entitlement_type))  # entity, entity type

        result, metadata = await search_and_select(
            ctx, choices, query, lambda e: e[0].name, pm=pm, return_metadata=True, selectkey=selectkey
        )
        log.info(f"result: {result}\nmetadata: {metadata}\n")

        # get the entity
        entity, entity_entitlement_type = result

        # log the query
        await self._add_training_data(
            query_type,
            query,
            entity.name,
            metadata=metadata,
            srd=entity.is_free,
            could_view=can_access(entity, available_ids[entity_entitlement_type]),
        )

        # display error if not srd
        log.info(f"entity: {entity}\n")
        log.info(f"available_ids: {available_ids}\n")
        log.info(f"entity_entitlement_type: {entity_entitlement_type}\n")
        if not can_access(entity, available_ids[entity_entitlement_type]):
            raise errors.RequiresLicense(entity, available_ids[entity_entitlement_type] is not None)
        return entity

>>>>>>> 8e0452e7
    # ==== listeners ====
    @commands.Cog.listener()
    async def on_guild_join(self, guild):
        # This method automatically allows full monster lookup for new large servers.
        # These settings can be changed by any server admin.
        existing_guild_settings = await utils.settings.ServerSettings.for_guild(self.bot.mdb, guild.id)
        if existing_guild_settings is not None:
            return

        if guild.member_count >= LARGE_THRESHOLD:
            guild_settings = utils.settings.ServerSettings(guild_id=guild.id, lookup_dm_required=False)
            await guild_settings.commit(self.bot.mdb)


def setup(bot):
    bot.add_cog(Lookup(bot))<|MERGE_RESOLUTION|>--- conflicted
+++ resolved
@@ -571,19 +571,8 @@
     @commands.command(name="item")
     async def item_lookup(self, ctx, *, name):
         """Looks up an item."""
-<<<<<<< HEAD
         choices = await lookuputils.get_item_choices(ctx)
         item = await lookuputils.search_entities(ctx, {"magic-item": choices}, name, query_type="item")
-=======
-        choices = await get_item_choices(ctx)
-        # i1 = await self._lookup_search3(
-        #     ctx, {"adventuring-gear": choices["adventuring-gear"]}, name, query_type="adventuring-gear"
-        # )
-        # i1 = await self._lookup_search3(ctx, {"armor": choices["armor"]}, name, query_type="armor")
-        # i3 = await self._lookup_search3(ctx, {"magic-items": choices["magic-items"]}, name, query_type="magic-items")
-        # i4 = await self._lookup_search3(ctx, {"weapons": choices["weapons"]}, name, query_type="weapons")
-        item = await self._lookup_search3(ctx, choices, name, query_type="item")
->>>>>>> 8e0452e7
 
         embed = EmbedWithAuthor(ctx)
 
@@ -650,79 +639,6 @@
             return ctx
         return ctx.author if guild_settings.lookup_pm_result else ctx
 
-<<<<<<< HEAD
-=======
-    async def _lookup_search3(self, ctx, entities, query, query_type=None, pm=False):
-        """
-        :type ctx: discord.ext.commands.Context
-        :param entities: A dict mapping entitlements entity types to the entities themselves.
-        :type entities: dict[str, list[T]]
-        :type query: str
-        :param str query_type: The type of the object being queried for (default entity type if only one dict key)
-        :param pm: Whether to PM the user the select prompt.
-        :rtype: T
-        :raises: RequiresLicense if an entity that requires a license is selected
-        """
-        log_entities = {}
-        for k, v in entities.items():
-            log_entities[k] = len(v)
-        log.info(f"entities: {log_entities}\n")
-        log.info(f"query_type: {query_type}\n")
-        if len(entities) == 0:
-            raise ValueError("At least 1 entity type must be passed in")
-        if query_type is None and len(entities) != 1:
-            raise ValueError("Query type must be passed for multiple entity types")
-        elif query_type is None:
-            query_type = list(entities.keys())[0]
-
-        # this may take a while, so type
-        await ctx.trigger_typing()
-
-        # get licensed objects, mapped by entity type
-        available_ids = {k: await self.bot.ddb.get_accessible_entities(ctx, ctx.author.id, k) for k in entities}
-
-        # the selection display key
-        def selectkey(e):
-            the_entity, the_etype = e
-            if the_entity.homebrew:
-                return f"{the_entity.name} ({HOMEBREW_EMOJI} {the_entity.source})"
-            elif can_access(the_entity, available_ids[the_etype]):
-                return f"{the_entity.name} ({the_entity.source})"
-            return f"{the_entity.name} ({the_entity.source})\\*"
-
-        # get the object
-        choices = []
-        for entity_entitlement_type, es in entities.items():
-            for entity in es:
-                choices.append((entity, entity_entitlement_type))  # entity, entity type
-
-        result, metadata = await search_and_select(
-            ctx, choices, query, lambda e: e[0].name, pm=pm, return_metadata=True, selectkey=selectkey
-        )
-        log.info(f"result: {result}\nmetadata: {metadata}\n")
-
-        # get the entity
-        entity, entity_entitlement_type = result
-
-        # log the query
-        await self._add_training_data(
-            query_type,
-            query,
-            entity.name,
-            metadata=metadata,
-            srd=entity.is_free,
-            could_view=can_access(entity, available_ids[entity_entitlement_type]),
-        )
-
-        # display error if not srd
-        log.info(f"entity: {entity}\n")
-        log.info(f"available_ids: {available_ids}\n")
-        log.info(f"entity_entitlement_type: {entity_entitlement_type}\n")
-        if not can_access(entity, available_ids[entity_entitlement_type]):
-            raise errors.RequiresLicense(entity, available_ids[entity_entitlement_type] is not None)
-        return entity
-
->>>>>>> 8e0452e7
     # ==== listeners ====
     @commands.Cog.listener()
     async def on_guild_join(self, guild):

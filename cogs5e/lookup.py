--- conflicted
+++ resolved
@@ -355,13 +355,9 @@
 
         result = await search_and_select(ctx, c.backgrounds, name, lambda e: e.name, srd=srd)
 
-<<<<<<< HEAD
+        await self.add_training_data("background", name, result.name)
+
         if not result.srd and srd:
-=======
-        await self.add_training_data("background", name, result['name'])
-
-        if not result['srd'] and srd:
->>>>>>> 3a94d3dc
             return await self.send_srd_error(ctx, result)
 
         embed = EmbedWithAuthor(ctx)

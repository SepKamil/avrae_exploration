--- conflicted
+++ resolved
@@ -145,16 +145,11 @@
 
         traits = parse_traits(data, 'trait')
         actions = parse_traits(data, 'action')
-<<<<<<< HEAD
-=======
-        reactions = [
-            Trait(data['reaction']['name'], '\n'.join(data['reaction']['text']))] if 'reaction' in data else None
->>>>>>> baf3e817
         legactions = parse_traits(data, 'legendary')
         if 'reaction' in data:
             text = '\n'.join(data['reaction']['text']) if isinstance(data['reaction']['text'], list) else \
-            data['reaction']['text']
-            reactions = Trait(data['reaction']['name'], text)
+                data['reaction']['text']
+            reactions = [Trait(data['reaction']['name'], text)]
         else:
             reactions = None
 

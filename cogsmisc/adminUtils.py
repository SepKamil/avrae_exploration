"""
Created on Sep 23, 2016

@author: andrew
"""
import asyncio
import copy
import itertools
import json
import logging
import re
from math import floor

import discord
from discord.errors import NotFound
from discord.ext import commands

import utils.redisIO as redis
from gamedata.compendium import compendium
from utils import checks, config
from utils.functions import confirm, search_and_select

log = logging.getLogger(__name__)

COMMAND_PUBSUB_CHANNEL = f"admin-commands:{config.ENVIRONMENT}"  # >:c


class AdminUtils(commands.Cog):
    """
    Administrative Utilities.
    """

    def __init__(self, bot):
        self.bot = bot
        bot.loop.create_task(self.load_admin())
        bot.loop.create_task(self.admin_pubsub())
        self.blacklisted_serv_ids = set()
        self.whitelisted_serv_ids = set()

        # pubsub stuff
        self._ps_cmd_map = {}  # set up in admin_pubsub()
        self._ps_requests_pending = {}

    # ==== setup tasks ====
    async def load_admin(self):
        self.bot.muted = set(await self.bot.rdb.jget("muted", []))
        self.blacklisted_serv_ids = set(await self.bot.rdb.jget("blacklist", []))
        self.whitelisted_serv_ids = set(await self.bot.rdb.jget("server-whitelist", []))

        loglevels = await self.bot.rdb.jget("loglevels", {})
        for logger, level in loglevels.items():
            try:
                logging.getLogger(logger).setLevel(level)
            except:
                log.warning(f"Failed to reset loglevel of {logger}")

    async def admin_pubsub(self):
        self._ps_cmd_map = {
            "leave": self._leave,
            "loglevel": self._loglevel,
            "changepresence": self._changepresence,
            "reload_static": self._reload_static,
            "reload_lists": self._reload_lists,
            "serv_info": self._serv_info,
            "whois": self._whois,
            "ping": self._ping,
            "restart_shard": self._restart_shard,
            "kill_cluster": self._kill_cluster,
<<<<<<< HEAD
            "set_dd_sample_rate": self._set_dd_sample_rate
=======
>>>>>>> 680c4740
        }
        while True:  # if we ever disconnect from pubsub, wait 5s and try reinitializing
            try:  # connect to the pubsub channel
                channel = (await self.bot.rdb.subscribe(COMMAND_PUBSUB_CHANNEL))[0]
            except:
                log.warning("Could not connect to pubsub! Waiting to reconnect...")
                await asyncio.sleep(5)
                continue

            log.info("Connected to pubsub.")
            async for msg in channel.iter(encoding="utf-8"):
                try:
                    await self._ps_recv(msg)
                except Exception as e:
                    log.error(str(e))
            log.warning("Disconnected from Redis pubsub! Waiting to reconnect...")
            await asyncio.sleep(5)

    # ==== commands ====
    @commands.command(hidden=True)
    @checks.is_owner()
    async def pingall(self, ctx):
        resp = await self.pscall("ping")
        embed = discord.Embed(title="Cluster Pings")
        for cluster, pings in sorted(resp.items(), key=lambda i: i[0]):
            pingstr = "\n".join(f"Shard {shard}: {floor(ping * 1000)}ms" for shard, ping in pings.items())
            avgping = floor((sum(pings.values()) / len(pings)) * 1000)
            embed.add_field(name=f"Cluster {cluster}: {avgping}ms", value=pingstr)
        await ctx.send(embed=embed)

    @commands.command(hidden=True)
    @checks.is_owner()
    async def changepresence(self, ctx, status=None, *, msg=None):
        """Changes Avrae's presence. Status: online, idle, dnd"""
        resp = await self.pscall("changepresence", kwargs={"status": status, "msg": msg})
        await self._send_replies(ctx, resp)

    @commands.group(hidden=True, invoke_without_command=True)
    @checks.is_owner()
    async def admin(self, ctx):
        """Owner-only admin commands."""
        await ctx.send("hello yes please give me a subcommand")

    @admin.command(hidden=True)
    @checks.is_owner()
    async def blacklist(self, ctx, _id: int):
        self.blacklisted_serv_ids.add(_id)
        await self.bot.rdb.jset("blacklist", list(self.blacklisted_serv_ids))
        resp = await self.pscall("reload_lists")
        await self._send_replies(ctx, resp)

    @admin.command(hidden=True)
    @checks.is_owner()
    async def whitelist(self, ctx, _id: int):
        self.whitelisted_serv_ids.add(_id)
        await self.bot.rdb.jset("server-whitelist", list(self.whitelisted_serv_ids))
        resp = await self.pscall("reload_lists")
        await self._send_replies(ctx, resp)

    @admin.command(hidden=True)
    @checks.is_owner()
    async def chanSay(self, ctx, channel: int, *, message: str):
        """Low-level calls `bot.http.send_message()`."""
        await self.bot.http.send_message(channel, message)
        await ctx.send(f"Sent message.")

    @admin.command(hidden=True)
    @checks.is_owner()
    async def servInfo(self, ctx, guild_id: int):
        resp = await self.pscall("serv_info", kwargs={"guild_id": guild_id}, expected_replies=1)
        await self._send_replies(ctx, resp)

    @admin.command(hidden=True)
    @checks.is_owner()
    async def whois(self, ctx, user_id: int):
        user = await self.bot.fetch_user(user_id)
        resp = await self.pscall("whois", kwargs={"user_id": user_id})
        await self._send_replies(ctx, resp, base=f"{user_id} is {user}:")

    @admin.command(hidden=True, name="leave")
    @checks.is_owner()
    async def leave_server(self, ctx, guild_id: int):
        resp = await self.pscall("leave", kwargs={"guild_id": guild_id}, expected_replies=1)
        await self._send_replies(ctx, resp)

    @admin.command(hidden=True)
    @checks.is_owner()
    async def mute(self, ctx, target: int):
        """Mutes a person by ID."""
        try:
            target_user = await self.bot.fetch_user(target)
        except NotFound:
            target_user = "Not Found"
        if target in self.bot.muted:
            self.bot.muted.remove(target)
            await ctx.send("{} ({}) unmuted.".format(target, target_user))
        else:
            self.bot.muted.add(target)
            await ctx.send("{} ({}) muted.".format(target, target_user))
        await self.bot.rdb.jset("muted", list(self.bot.muted))
        resp = await self.pscall("reload_lists")
        await self._send_replies(ctx, resp)

    @admin.command(hidden=True)
    @checks.is_owner()
    async def loglevel(self, ctx, level: int, logger=None):
        """Changes the loglevel. Do not pass logger for global. Default: 20"""
        loglevels = await self.bot.rdb.jget("loglevels", {})
        loglevels[logger] = level
        await self.bot.rdb.jset("loglevels", loglevels)
        resp = await self.pscall("loglevel", args=[level], kwargs={"logger": logger})
        await self._send_replies(ctx, resp)

    @admin.command(hidden=True)
    @checks.is_owner()
    async def reload_static(self, ctx):
        resp = await self.pscall("reload_static")
        await self._send_replies(ctx, resp)

    @admin.command(hidden=True, name="su")
    @checks.is_owner()
    async def admin_su(self, ctx, member: discord.Member, *, content):
        msg = copy.copy(ctx.message)
        msg.author = member
        msg.content = content
        new_ctx = await self.bot.get_context(msg)
        # copied from dbot#on_message()
        if new_ctx.command is not None:
            await self.bot.invoke(new_ctx)
        elif new_ctx.invoked_with:
            from aliasing.helpers import handle_aliases

            await handle_aliases(ctx)

    @admin.command(hidden=True)
    @checks.is_owner()
    async def set_user_permissions(self, ctx, member: discord.Member, permission: str, value: bool):
        """Sets a user's global permission."""
        await self.bot.mdb.user_permissions.update_one(
            {"id": str(member.id)}, {"$set": {permission: value}}, upsert=True
        )
        permissions = await self.bot.mdb.user_permissions.find_one({"id": str(member.id)})
        del permissions["_id"]
        await ctx.send(f"Updated user permissions: ```json\n{json.dumps(permissions, indent=2)}\n```")

    @admin.command(hidden=True, name="debug_entity")
    @checks.is_owner()
    async def admin_debug_entity(self, ctx, tid, eid: int = None):
        if eid is not None:
            e = compendium.lookup_entity(int(tid), eid)
        else:
            # noinspection PyProtectedMember
            options = list(compendium._entity_lookup.values())
            e = await search_and_select(
                ctx, options, tid, lambda en: en.name, selectkey=lambda en: f"{en.name} ({en.entity_type})"
            )
        entitlement_entity = compendium.lookup_entity(e.entitlement_entity_type, e.entitlement_entity_id)
        entitlement_entity_name = entitlement_entity.name if entitlement_entity is not None else "unknown entity!"
        await ctx.send(
            f"```py\n"
            f"# {e.entity_id=}, {e.type_id=}\n"
            f"# {e.entitlement_entity_id=}, {e.entitlement_entity_type=} ({entitlement_entity_name})\n"
            f"{e!r}\n```"
        )

    @admin.command(hidden=True, name="dd-sample-rate")
    @checks.is_owner()
    async def admin_dd_sample_rate(self, ctx, sample_rate: float):
        """Sets the DataDog sample rate."""
        if not 0. <= sample_rate <= 1.:
            return await ctx.send("sample rate must be between 0 and 1")
        resp = await self.pscall("set_dd_sample_rate", kwargs={"sample_rate": sample_rate})
        await self._send_replies(ctx, resp)

    # ---- cluster management ----
    @admin.command(hidden=True, name="restart-shard")
    @checks.is_owner()
    async def admin_restart_shard(self, ctx, shard_id: int):
        """Forces a shard to disconnect from the Discord API and reconnect."""
        if not await confirm(ctx, f"Are you sure you want to restart shard {shard_id}? (Reply with yes/no)"):
            return await ctx.send("ok, not restarting")
        resp = await self.pscall("restart_shard", kwargs={"shard_id": shard_id}, expected_replies=1)
        await self._send_replies(ctx, resp)

    @admin.command(hidden=True, name="kill-cluster")
    @checks.is_owner()
    async def admin_kill_cluster(self, ctx, cluster_id: int):
        """Forces a cluster to restart by killing it."""
        num_shards = len(self.bot.shard_ids) if self.bot.shard_ids is not None else 1
        if not await confirm(
            ctx,
            f"Are you absolutely sure you want to kill cluster {cluster_id}? (Reply with yes/no)\n"
            f"**This will terminate approximately {num_shards} shards, which "
            f"will take at least {num_shards * 5} seconds to restart, and "
            f"impact about {len(self.bot.guilds)} servers.**",
        ):
            return await ctx.send("ok, not killing")
        resp = await self.pscall("kill_cluster", kwargs={"cluster_id": cluster_id}, expected_replies=1)
        await self._send_replies(ctx, resp)

    # ---- workshop ----
    @admin.group(name="workshop", invoke_without_command=True)
    @checks.is_owner()
    async def admin_workshop(self, ctx):
        await ctx.send("subcommands: `tags`, `tags add <slug> <name> <category>`, `tags remove <slug>`")

    @admin_workshop.group(name="tags", invoke_without_command=True)
    @checks.is_owner()
    async def admin_workshop_tags(self, ctx):
        """Lists all tags in the workshop."""
        embed = discord.Embed()
        tags = await self.bot.mdb.workshop_tags.find().to_list(None)
        for category, c_tags in itertools.groupby(tags, lambda t: t["category"]):
            out = []
            for tag in c_tags:
                out.append(f"`{tag['slug']}`: {tag['name']}")
            out = "\n".join(out)
            embed.add_field(name=category, value=out)

        if not tags:
            embed.description = "There are no tags"

        await ctx.send(embed=embed)

    @admin_workshop_tags.command(name="add")
    @checks.is_owner()
    async def admin_workshop_tags_add(self, ctx, slug, name, category):
        """
        Adds a tag to the workshop.

        Slug must be only alphanum + `-` characters, and not start with `-`.
        """
        if not re.match(r"\w[\w\d\-]*", slug):
            return await ctx.send("Tag must be alnum and not start with -")
        tag = {"slug": slug, "name": name, "category": category}
        await self.bot.mdb.workshop_tags.insert_one(tag)
        await ctx.send(f"Added tag `{slug}`")

    @admin_workshop_tags.command(name="remove")
    @checks.is_owner()
    async def admin_workshop_tags_remove(self, ctx, slug):
        """
        Removes a tag from the workshop.
        """
        result = await self.bot.mdb.workshop_tags.delete_many({"slug": slug})
        await ctx.send(f"Deleted {result.deleted_count} tags")

    # ==== listener ====
    @commands.Cog.listener()
    async def on_guild_join(self, server):
        if server.id in self.blacklisted_serv_ids:
            return await server.leave()
        elif server.id in self.whitelisted_serv_ids:
            return

    # ==== helper ====
    @staticmethod
    async def _send_replies(ctx, resp, base=None):
        sorted_replies = sorted(resp.items(), key=lambda i: i[0])
        out = "\n".join(f"{cid}: {rep}" for cid, rep in sorted_replies)
        if base:
            out = f"{base}\n{out}"
        await ctx.send(out)

    # ==== methods (called by pubsub) ====
    async def _leave(self, guild_id):
        guild = self.bot.get_guild(guild_id)
        if not guild:
            return False
        await guild.leave()
        return f"Left {guild.name}."

    @staticmethod
    async def _loglevel(level, logger=None):
        logging.getLogger(logger).setLevel(level)
        return f"Set level of {logger} to {level}."

    async def _changepresence(self, status=None, msg=None):
        statuslevel = {"online": discord.Status.online, "idle": discord.Status.idle, "dnd": discord.Status.dnd}
        status = statuslevel.get(status)
        await self.bot.change_presence(status=status, activity=discord.Game(msg or "D&D 5e | !help"))
        return "Changed presence."

    async def _reload_static(self):
        await compendium.reload(self.bot.mdb)
        return "OK"

    async def _reload_lists(self):
        self.blacklisted_serv_ids = set(await self.bot.rdb.jget("blacklist", []))
        self.whitelisted_serv_ids = set(await self.bot.rdb.jget("server-whitelist", []))
        self.bot.muted = set(await self.bot.rdb.jget("muted", []))
        return "OK"

    async def _serv_info(self, guild_id):
        guild = self.bot.get_guild(guild_id)
        if not guild:
            channel = self.bot.get_channel(guild_id)
            if not channel:
                return False
            else:
                guild = channel.guild

        try:
            invite = (await next(c for c in guild.channels if isinstance(c, discord.TextChannel)).create_invite()).url
        except:
            invite = None

        if invite:
            out = f"{guild.name} ({guild.id}, <{invite}>)"
        else:
            out = f"{guild.name} ({guild.id})"
        out += f"\n{len(guild.members)} members, {sum(m.bot for m in guild.members)} bot"
        return out

    async def _whois(self, user_id):
        return [guild.id for guild in self.bot.guilds if user_id in {user.id for user in guild.members}]

    async def _ping(self):
        return dict(self.bot.latencies)

    async def _set_dd_sample_rate(self, sample_rate: float):
        if config.DD_SERVICE is None:
            return "no DD_SERVICE set, this process is not sampling"
        import ddtrace.sampler
        ddtrace.tracer.configure(
            sampler=ddtrace.sampler.DatadogSampler(
                rules=[
                    ddtrace.sampler.SamplingRule(sample_rate=sample_rate)
                ]
            )
        )
        return f"sample rate set to {sample_rate}"

    async def _restart_shard(self, shard_id: int):
        if (shard := self.bot.get_shard(shard_id)) is None:
            return False
        await shard.reconnect()
        return f"Reconnected shard {shard.id}"

    async def _kill_cluster(self, cluster_id: int):
        if cluster_id != self.bot.cluster_id:
            return False
        import os
        import signal

        os.kill(os.getpid(), signal.SIGTERM)  # please shut down gracefully
        return "Shutting down..."

    # ==== pubsub ====
    async def pscall(self, command, args=None, kwargs=None, *, expected_replies=config.NUM_CLUSTERS or 1, timeout=30):
        """Makes an IPC call to all clusters. Returns a dict of {cluster_id: reply_data}."""
        request = redis.PubSubCommand.new(self.bot, command, args, kwargs)
        self._ps_requests_pending[request.id] = {}
        await self.bot.rdb.publish(COMMAND_PUBSUB_CHANNEL, request.to_json())

        for _ in range(timeout * 10):  # timeout after 30 sec
            if len(self._ps_requests_pending[request.id]) >= expected_replies:
                break
            else:
                await asyncio.sleep(0.1)

        return self._ps_requests_pending.pop(request.id)

    async def _ps_recv(self, message):
        redis.pslogger.debug(message)
        msg = redis.deserialize_ps_msg(message)
        if msg.type == "reply":
            await self._ps_reply(msg)
        elif msg.type == "cmd":
            await self._ps_cmd(msg)

    async def _ps_reply(self, message: redis.PubSubReply):
        if message.reply_to not in self._ps_requests_pending:
            return
        self._ps_requests_pending[message.reply_to][message.sender] = message.data

    async def _ps_cmd(self, message: redis.PubSubCommand):
        if message.command not in self._ps_cmd_map:
            return
        command = self._ps_cmd_map[message.command]
        result = await command(*message.args, **message.kwargs)

        if result is not False:
            response = redis.PubSubReply.new(self.bot, reply_to=message.id, data=result)
            await self.bot.rdb.publish(COMMAND_PUBSUB_CHANNEL, response.to_json())


# ==== setup ====
def setup(bot):
    bot.add_cog(AdminUtils(bot))<|MERGE_RESOLUTION|>--- conflicted
+++ resolved
@@ -66,10 +66,7 @@
             "ping": self._ping,
             "restart_shard": self._restart_shard,
             "kill_cluster": self._kill_cluster,
-<<<<<<< HEAD
-            "set_dd_sample_rate": self._set_dd_sample_rate
-=======
->>>>>>> 680c4740
+            "set_dd_sample_rate": self._set_dd_sample_rate,
         }
         while True:  # if we ever disconnect from pubsub, wait 5s and try reinitializing
             try:  # connect to the pubsub channel
